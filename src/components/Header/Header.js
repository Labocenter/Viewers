import React, { Component } from 'react';
import PropTypes from 'prop-types';
import { Link, withRouter } from 'react-router-dom';
import { Dropdown } from 'react-viewerbase';
import { withTranslation } from 'react-i18next';
import i18n from 'ohif-i18n';
import './Header.css';
import OHIFLogo from '../OHIFLogo/OHIFLogo.js';
import ConnectedUserPreferencesModal from '../../connectedComponents/ConnectedUserPreferencesModal.js';

class Header extends Component {
  static propTypes = {
    home: PropTypes.bool.isRequired,
    location: PropTypes.object.isRequired,
    openUserPreferencesModal: PropTypes.func,
    children: PropTypes.node,
    t: PropTypes.func.isRequired,
  };

  static defaultProps = {
    home: true,
    children: OHIFLogo(),
  };

  constructor(props) {
    super(props);

    this.state = {
      userPreferencesOpen: false,
    };

    this.loadOptions();
  }

  loadOptions() {
    const { t } = this.props;
    this.options = [
      {
<<<<<<< HEAD
        title: t('preferences'),
        icon: 'fa fa-user',
        onClick: this.props.openUserPreferencesModal,
      },
      {
        title: t('about'),
        icon: 'fa fa-info',
=======
        title: 'Preferences ',
        icon: {
          name: 'user',
        },
        onClick: this.props.openUserPreferencesModal,
      },
      {
        title: 'About',
        icon: {
          name: 'info',
        },
>>>>>>> cbf144ff
        link: 'http://ohif.org',
      },
    ];
  }

  changeLanguage(language) {
    i18n.init({
      fallbackLng: language.substring(0, 2),
      lng: language,
    });
    this.loadOptions();
  }

  render() {
    const { t } = this.props;
    return (
      <div className={`entry-header ${this.props.home ? 'header-big' : ''}`}>
        <div className="header-left-box">
          {this.props.location && this.props.location.studyLink && (
            <Link
              to={this.props.location.studyLink}
              className="header-btn header-viewerLink"
            >
              {t('back_to_viewer')}
            </Link>
          )}

          {this.props.children}

          {!this.props.home && (
            <Link
              className="header-btn header-studyListLinkSection"
              to={{
                pathname: '/',
                state: { studyLink: this.props.location.pathname },
              }}
            >
              {t('study_list')}
            </Link>
          )}
        </div>

        <div className="header-menu">
          <span className="research-use">{t('research_use')}</span>
          <button
            className="research-use"
            onClick={() => this.changeLanguage('en-US')}
          >
            EN-US
          </button>
          <button
            className="research-use"
            onClick={() => this.changeLanguage('en-UK')}
          >
            EN-UK
          </button>
          <button
            className="research-use"
            onClick={() => this.changeLanguage('es-AR')}
          >
            ES-AR
          </button>
          <button
            className="research-use"
            onClick={() => this.changeLanguage('es-MX')}
          >
            ES-MX
          </button>
          <Dropdown title={t('options')} list={this.options} align="right" />
          <ConnectedUserPreferencesModal />
        </div>
      </div>
    );
  }
}

export default withTranslation('Header')(withRouter(Header));<|MERGE_RESOLUTION|>--- conflicted
+++ resolved
@@ -2,8 +2,8 @@
 import PropTypes from 'prop-types';
 import { Link, withRouter } from 'react-router-dom';
 import { Dropdown } from 'react-viewerbase';
+import i18n from '@ohif/i18n';
 import { withTranslation } from 'react-i18next';
-import i18n from 'ohif-i18n';
 import './Header.css';
 import OHIFLogo from '../OHIFLogo/OHIFLogo.js';
 import ConnectedUserPreferencesModal from '../../connectedComponents/ConnectedUserPreferencesModal.js';
@@ -36,27 +36,15 @@
     const { t } = this.props;
     this.options = [
       {
-<<<<<<< HEAD
-        title: t('preferences'),
-        icon: 'fa fa-user',
+        title: t('Preferences'),
+        icon: { name: 'user' },
         onClick: this.props.openUserPreferencesModal,
       },
       {
-        title: t('about'),
-        icon: 'fa fa-info',
-=======
-        title: 'Preferences ',
+        title: t('About'),
         icon: {
-          name: 'user',
+          name: 'info'
         },
-        onClick: this.props.openUserPreferencesModal,
-      },
-      {
-        title: 'About',
-        icon: {
-          name: 'info',
-        },
->>>>>>> cbf144ff
         link: 'http://ohif.org',
       },
     ];
@@ -80,7 +68,7 @@
               to={this.props.location.studyLink}
               className="header-btn header-viewerLink"
             >
-              {t('back_to_viewer')}
+              {t('Back to Viewer')}
             </Link>
           )}
 
@@ -94,13 +82,13 @@
                 state: { studyLink: this.props.location.pathname },
               }}
             >
-              {t('study_list')}
+              {t('Study list')}
             </Link>
           )}
         </div>
 
         <div className="header-menu">
-          <span className="research-use">{t('research_use')}</span>
+          <span className="research-use">{t('INVESTIGATIONAL USE ONLY')}</span>
           <button
             className="research-use"
             onClick={() => this.changeLanguage('en-US')}
@@ -125,7 +113,7 @@
           >
             ES-MX
           </button>
-          <Dropdown title={t('options')} list={this.options} align="right" />
+          <Dropdown title={t('Options')} list={this.options} align="right" />
           <ConnectedUserPreferencesModal />
         </div>
       </div>
