// ~~ ENV
const dotenv = require('dotenv');
//
const path = require('path');
const fs = require('fs');

const webpack = require('webpack');

// ~~ PLUGINS
const BundleAnalyzerPlugin = require('webpack-bundle-analyzer')
  .BundleAnalyzerPlugin;
const TerserJSPlugin = require('terser-webpack-plugin');

// ~~ PackageJSON
// const vtkRules = require('vtk.js/Utilities/config/dependency.js').webpack.core
//   .rules;
// ~~ RULES
const loadShadersRule = require('./rules/loadShaders.js');
const loadWebWorkersRule = require('./rules/loadWebWorkers.js');
const transpileJavaScriptRule = require('./rules/transpileJavaScript.js');
const cssToJavaScript = require('./rules/cssToJavaScript.js');

// ~~ ENV VARS
const NODE_ENV = process.env.NODE_ENV;
const QUICK_BUILD = process.env.QUICK_BUILD;
const BUILD_NUM = process.env.CIRCLE_BUILD_NUM || '0';

// read from ../version.txt
const VERSION_NUMBER =
  fs.readFileSync(path.join(__dirname, '../version.txt'), 'utf8') || '';

const COMMIT_HASH =
  fs.readFileSync(path.join(__dirname, '../commit.txt'), 'utf8') || '';

//
dotenv.config();

module.exports = (env, argv, { SRC_DIR, ENTRY }) => {
  if (!process.env.NODE_ENV) {
    throw new Error('process.env.NODE_ENV not set');
  }

  const mode = NODE_ENV === 'production' ? 'production' : 'development';
  const isProdBuild = NODE_ENV === 'production';
  const isQuickBuild = QUICK_BUILD === 'true';

  const config = {
    mode: isProdBuild ? 'production' : 'development',
    devtool: isProdBuild ? 'source-map' : 'cheap-module-source-map',
    entry: ENTRY,
    optimization: {
      // splitChunks: {
      //   // include all types of chunks
      //   chunks: 'all',
      // },
      //runtimeChunk: 'single',
      minimize: isProdBuild,
      sideEffects: false,
    },
    output: {
      // clean: true,
      publicPath: '/',
    },
    context: SRC_DIR,
    stats: {
      colors: true,
      hash: true,
      timings: true,
      assets: true,
      chunks: false,
      chunkModules: false,
      modules: false,
      children: false,
      warnings: true,
    },
    devServer: {
      open: true,
      port: 3000,
      historyApiFallback: true,
      headers: {
        'Cross-Origin-Embedder-Policy': 'require-corp',
        'Cross-Origin-Opener-Policy': 'same-origin',
      },
    },
    cache: {
      type: 'filesystem',
    },
    module: {
      noParse: [/(codec)/, /(dicomicc)/],
      rules: [
        transpileJavaScriptRule(mode),
        loadWebWorkersRule,
        // loadShadersRule,
        {
          test: /\.m?js/,
          resolve: {
            fullySpecified: false,
          },
        },
        cssToJavaScript,
        {
          test: /\.wasm/,
          type: 'asset/resource',
        },
      ], //.concat(vtkRules),
    },
    resolve: {
      mainFields: ['module', 'browser', 'main'],
      alias: {
        // Viewer project
        '@': path.resolve(__dirname, '../platform/app/src'),
        '@components': path.resolve(
          __dirname,
          '../platform/app/src/components'
        ),
<<<<<<< HEAD
        '@hooks': path.resolve(__dirname, '../platform/viewer/src/hooks'),
        '@routes': path.resolve(__dirname, '../platform/viewer/src/routes'),
        '@state': path.resolve(__dirname, '../platform/viewer/src/state'),
=======
        '@hooks': path.resolve(__dirname, '../platform/app/src/hooks'),
        '@routes': path.resolve(__dirname, '../platform/app/src/routes'),
        '@state': path.resolve(__dirname, '../platform/app/src/state'),
>>>>>>> 652e61a4
        'dicom-microscopy-viewer':
          'dicom-microscopy-viewer/dist/dynamic-import/dicomMicroscopyViewer.min.js',
        '@cornerstonejs/dicom-image-loader':
          '@cornerstonejs/dicom-image-loader/dist/dynamic-import/cornerstoneDICOMImageLoader.min.js',
      },
      // Which directories to search when resolving modules
      modules: [
        // Modules specific to this package
        path.resolve(__dirname, '../node_modules'),
        // Hoisted Yarn Workspace Modules
        path.resolve(__dirname, '../../../node_modules'),
        path.resolve(__dirname, '../platform/app/node_modules'),
        path.resolve(__dirname, '../platform/ui/node_modules'),
        SRC_DIR,
      ],
      // Attempt to resolve these extensions in order.
      extensions: ['.js', '.jsx', '.json', '.ts', '.tsx', '*'],
      // symlinked resources are resolved to their real path, not their symlinked location
      symlinks: true,
      fallback: { fs: false, path: false, zlib: false },
    },
    plugins: [
      new webpack.DefinePlugin({
        /* Application */
        'process.env.NODE_ENV': JSON.stringify(process.env.NODE_ENV),
        'process.env.DEBUG': JSON.stringify(process.env.DEBUG),
        'process.env.APP_CONFIG': JSON.stringify(process.env.APP_CONFIG || ''),
        'process.env.PUBLIC_URL': JSON.stringify(process.env.PUBLIC_URL || '/'),
        'process.env.BUILD_NUM': JSON.stringify(BUILD_NUM),
        'process.env.VERSION_NUMBER': JSON.stringify(VERSION_NUMBER),
        'process.env.COMMIT_HASH': JSON.stringify(COMMIT_HASH),
        /* i18n */
        'process.env.USE_LOCIZE': JSON.stringify(process.env.USE_LOCIZE || ''),
        'process.env.LOCIZE_PROJECTID': JSON.stringify(
          process.env.LOCIZE_PROJECTID || ''
        ),
        'process.env.LOCIZE_API_KEY': JSON.stringify(
          process.env.LOCIZE_API_KEY || ''
        ),
        'process.env.REACT_APP_I18N_DEBUG': JSON.stringify(
          process.env.REACT_APP_I18N_DEBUG || ''
        ),
      }),
      // Uncomment to generate bundle analyzer
      // new BundleAnalyzerPlugin(),
    ],
  };

  if (isProdBuild) {
    config.optimization.minimizer = [
      new TerserJSPlugin({
        parallel: true,
        terserOptions: {},
      }),
    ];
  }

  if (isQuickBuild) {
    config.optimization.minimize = false;
    config.devtool = false;
  }

  return config;
};<|MERGE_RESOLUTION|>--- conflicted
+++ resolved
@@ -113,15 +113,9 @@
           __dirname,
           '../platform/app/src/components'
         ),
-<<<<<<< HEAD
-        '@hooks': path.resolve(__dirname, '../platform/viewer/src/hooks'),
-        '@routes': path.resolve(__dirname, '../platform/viewer/src/routes'),
-        '@state': path.resolve(__dirname, '../platform/viewer/src/state'),
-=======
         '@hooks': path.resolve(__dirname, '../platform/app/src/hooks'),
         '@routes': path.resolve(__dirname, '../platform/app/src/routes'),
         '@state': path.resolve(__dirname, '../platform/app/src/state'),
->>>>>>> 652e61a4
         'dicom-microscopy-viewer':
           'dicom-microscopy-viewer/dist/dynamic-import/dicomMicroscopyViewer.min.js',
         '@cornerstonejs/dicom-image-loader':
