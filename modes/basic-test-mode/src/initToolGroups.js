--- conflicted
+++ resolved
@@ -171,7 +171,6 @@
       { toolName: toolNames.Angle },
       { toolName: toolNames.SegmentationDisplay },
     ],
-<<<<<<< HEAD
     disabled: [
       {
         toolName: toolNames.Crosshairs,
@@ -185,9 +184,6 @@
       },
       { toolName: toolNames.ReferenceLines },
     ],
-=======
-    disabled: [{ toolName: toolNames.Crosshairs }, { toolName: toolNames.ReferenceLines }],
->>>>>>> ef58893c
 
     // enabled
     // disabled
