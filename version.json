{
<<<<<<< HEAD
  "version": "3.7.0-beta.85",
  "commit": "86f54d0d07042750a863ae876aa8dd5fb16029a5"
=======
  "version": "3.6.0",
  "commit": "1d38fe30a490010c7de487c7a0b1a5bfe3bc75a4"
>>>>>>> 72ec0bff
}<|MERGE_RESOLUTION|>--- conflicted
+++ resolved
@@ -1,9 +1,4 @@
 {
-<<<<<<< HEAD
   "version": "3.7.0-beta.85",
   "commit": "86f54d0d07042750a863ae876aa8dd5fb16029a5"
-=======
-  "version": "3.6.0",
-  "commit": "1d38fe30a490010c7de487c7a0b1a5bfe3bc75a4"
->>>>>>> 72ec0bff
 }