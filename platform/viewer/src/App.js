--- conflicted
+++ resolved
@@ -45,12 +45,9 @@
 /** Store */
 import { getActiveContexts } from './store/layout/selectors.js';
 import store from './store';
-<<<<<<< HEAD
 import { SnackbarProvider, ModalProvider, OHIFModal } from '@ohif/ui';
 import OHIF from '@ohif/core';
 const { setUserPreferences } = OHIF.redux.actions;
-=======
->>>>>>> adc8d9ea
 
 /** Contexts */
 import WhiteLabellingContext from './context/WhiteLabellingContext';
