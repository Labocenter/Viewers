--- conflicted
+++ resolved
@@ -60,11 +60,6 @@
         supportsFuzzyMatching: false,
         supportsWildcard: true,
         staticWado: true,
-<<<<<<< HEAD
-        singlepart: 'bulkdata,video,pdf',
-        useBulkDataURI: false,
-        //requestTransferSyntaxUID: '1.2.840.10008.1.2.4.80'
-=======
         singlepart: 'bulkdata,video',
         // whether the data source should use retrieveBulkData to grab metadata,
         // and in case of relative path, what would it be relative to, options
@@ -73,7 +68,6 @@
           enabled: true,
           relativeResolution: 'studies',
         },
->>>>>>> 8c320236
       },
     },
     {
