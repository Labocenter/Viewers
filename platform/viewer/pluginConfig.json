{
  "extensions": [
    {
      "packageName": "@ohif/extension-default"
    },
    {
      "packageName": "@ohif/extension-cornerstone",
      "default": false
    },
    {
      "packageName": "@ohif/extension-measurement-tracking",
      "default": false
    },
    {
      "packageName": "@ohif/extension-cornerstone-dicom-sr",
      "default": false
    },
    {
      "packageName": "@ohif/extension-cornerstone-dicom-seg",
      "default": false
    },
    {
      "packageName": "@ohif/extension-dicom-microscopy",
      "version": "3.0.0"
    },
    {
      "packageName": "@ohif/extension-dicom-pdf",
      "default": false
    },
    {
      "packageName": "@ohif/extension-dicom-video",
      "default": false
    },
    {
      "packageName": "@ohif/extension-tmtv",
      "default": false
    },
    {
<<<<<<< HEAD
      "packageName": "@ohif/extension-test",
      "default": false
=======
      "packageName": "@ohif/extension-cornerstone-dicom-seg",
      "version": "3.0.0"
    },
    {
      "packageName": "@ohif/extension-cornerstone-dicom-rt",
      "version": "3.0.0"
>>>>>>> 969e7698
    }
  ],
  "modes": [
    {
      "packageName": "@ohif/mode-longitudinal"
    },
    {
<<<<<<< HEAD
      "packageName": "@ohif/mode-tmtv"
    },
    {
      "packageName": "@ohif/mode-basic-dev-mode",
      "default": false
    },
    {
      "packageName": "@ohif/mode-test",
      "default": false
=======
      "packageName": "@ohif/mode-microscopy",
      "version": "3.0.0"
    },
    {
      "packageName": "@ohif/mode-tmtv",
      "version": "3.0.0"
>>>>>>> 969e7698
    }
  ]
}<|MERGE_RESOLUTION|>--- conflicted
+++ resolved
@@ -21,7 +21,7 @@
     },
     {
       "packageName": "@ohif/extension-dicom-microscopy",
-      "version": "3.0.0"
+      "default": false
     },
     {
       "packageName": "@ohif/extension-dicom-pdf",
@@ -36,17 +36,12 @@
       "default": false
     },
     {
-<<<<<<< HEAD
       "packageName": "@ohif/extension-test",
       "default": false
-=======
-      "packageName": "@ohif/extension-cornerstone-dicom-seg",
-      "version": "3.0.0"
     },
     {
       "packageName": "@ohif/extension-cornerstone-dicom-rt",
       "version": "3.0.0"
->>>>>>> 969e7698
     }
   ],
   "modes": [
@@ -54,24 +49,11 @@
       "packageName": "@ohif/mode-longitudinal"
     },
     {
-<<<<<<< HEAD
-      "packageName": "@ohif/mode-tmtv"
+      "packageName": "@ohif/mode-tmtv",
     },
     {
-      "packageName": "@ohif/mode-basic-dev-mode",
-      "default": false
-    },
-    {
-      "packageName": "@ohif/mode-test",
-      "default": false
-=======
       "packageName": "@ohif/mode-microscopy",
       "version": "3.0.0"
-    },
-    {
-      "packageName": "@ohif/mode-tmtv",
-      "version": "3.0.0"
->>>>>>> 969e7698
     }
   ]
 }