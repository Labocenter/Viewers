import '@percy/cypress';
import { DragSimulator } from '../helpers/DragSimulator.js';
import {
  initCornerstoneToolsAliases,
  initCommonElementsAliases,
  initRouteAliases,
  initVTKToolsAliases,
  initStudyListAliasesOnDesktop,
  initStudyListAliasesOnTablet,
  initPreferencesModalAliases,
} from './aliases.js';

// ***********************************************
// This example commands.js shows you how to
// create various custom commands and overwrite
// existing commands.
//
// For more comprehensive examples of custom
// commands please read more here:
// https://on.cypress.io/custom-commands
// ***********************************************
//
//
// -- This is a parent command --
// Cypress.Commands.add("login", (email, password) => { ... })
//
//
// -- This is a child command --
// Cypress.Commands.add("drag", { prevSubject: 'element'}, (subject, options) => { ... })
//
//
// -- This is a dual command --
// Cypress.Commands.add("dismiss", { prevSubject: 'optional'}, (subject, options) => { ... })
//
//
// -- This is will overwrite an existing command --
// Cypress.Commands.overwrite("visit", (originalFn, url, options) => { ... })

/**
 * Command to search for a patient name and open his/her study.
 *
 * @param {string} PatientName - Patient name that we would like to search for
 */
Cypress.Commands.add('openStudy', patientName => {
  cy.openStudyList();
  cy.get('#filter-patientNameOrId').type(patientName);
  cy.wait('@getStudies');
  cy.get('[data-cy="study-list-results"]', { timeout: 5000 })
    .contains(patientName)
    .first()
    .click({ force: true });
});

/**
 * Command to search for a modality and open the study.
 *
 * @param {string} modality - Modality type that we would like to search for
 */
Cypress.Commands.add('openStudyModality', modality => {
  cy.initRouteAliases();
  cy.visit('/');

  cy.get('#filter-accessionOrModalityOrDescription')
    .type(modality)
    .wait(2000);

  cy.get('[data-cy="study-list-results"]')
    .contains(modality)
    .first()
    .click();
});

/**
 * Command to wait and check if a new page was loaded
 *
 * @param {string} url - part of the expected url. Default value is /viewer/
 */
Cypress.Commands.add('isPageLoaded', (url = '/viewer/') => {
  return cy.location('pathname', { timeout: 60000 }).should('include', url);
});

Cypress.Commands.add('openStudyList', () => {
  cy.initRouteAliases();
  cy.visit('/');
  cy.wait('@getStudies');
});

Cypress.Commands.add('waitStudyList', () => {
  cy.get('@searchResult').should($list => {
    expect($list).to.not.have.class('no-hover');
  });
});

Cypress.Commands.add('waitVTKReformatting', () => {
  // Wait for start reformatting
  cy.get('[data-cy="viewprt-grid"]', { timeout: 10000 }).should($grid => {
    expect($grid).to.contain.text('Reform');
  });

  // Wait for finish reformatting
  cy.get('[data-cy="viewprt-grid"]', { timeout: 30000 }).should($grid => {
    expect($grid).not.to.contain.text('Reform');
  });
});

<<<<<<< HEAD
Cypress.Commands.add('waitStudyList', () => {
  cy.get('@searchResult').should($list => {
    expect($list).to.not.have.class('no-hover');
=======
Cypress.Commands.add('waitViewportImageLoading', () => {
  // Wait for finish loading
  cy.get('[data-cy="viewprt-grid"]', { timeout: 20000 }).should($grid => {
    expect($grid).not.to.contain.text('Load');
>>>>>>> 52687a71
  });
});

/**
 * Command to perform a drag and drop action. Before using this command, we must get the element that should be dragged first.
 * Example of usage: cy.get(element-to-be-dragged).drag(dropzone-element)
 *
 * @param {*} element - Selector for element that we want to use as dropzone
 */
Cypress.Commands.add('drag', { prevSubject: 'element' }, (...args) =>
  DragSimulator.simulate(...args)
);

/**
 * Command to perform two clicks into two different positions. Each position must be [x, y].
 * The positions are considering the element as reference, therefore, top-left of the element will be (0, 0).
 *
 * @param {*} viewport - Selector for viewport we would like to interact with
 * @param {number[]} firstClick - Click position [x, y]
 * @param {number[]} secondClick - Click position [x, y]
 */
Cypress.Commands.add('addLine', (viewport, firstClick, secondClick) => {
  cy.get(viewport).then($viewport => {
    const [x1, y1] = firstClick;
    const [x2, y2] = secondClick;

    cy.wrap($viewport)
      .click(x1, y1, { force: true })
      .trigger('mousemove', { clientX: x2, clientY: y2 })
      .click(x2, y2, { force: true });
  });
});

/**
 * Command to perform three clicks into three different positions. Each position must be [x, y].
 * The positions are considering the element as reference, therefore, top-left of the element will be (0, 0).
 *
 * @param {*} viewport - Selector for viewport we would like to interact with
 * @param {number[]} firstClick - Click position [x, y]
 * @param {number[]} secondClick - Click position [x, y]
 * @param {number[]} thirdClick - Click position [x, y]
 */
Cypress.Commands.add(
  'addAngle',
  (viewport, firstClick, secondClick, thirdClick) => {
    cy.get(viewport).then($viewport => {
      const [x1, y1] = firstClick;
      const [x2, y2] = secondClick;
      const [x3, y3] = thirdClick;

      cy.wrap($viewport)
        .click(x1, y1, { force: true })
        .trigger('mousemove', { clientX: x2, clientY: y2 })
        .click(x2, y2, { force: true })
        .trigger('mousemove', { clientX: x3, clientY: y3 })
        .click(x3, y3, { force: true });
    });
  }
);

Cypress.Commands.add('expectMinimumThumbnails', (seriesToWait = 1) => {
  cy.get('[data-cy=thumbnail-list]', { timeout: 10000 }).should($itemList => {
    expect($itemList.length >= seriesToWait).to.be.true;
  });
});

//Command to wait DICOM image to load into the viewport
Cypress.Commands.add('waitDicomImage', (timeout = 20000) => {
  const loaded = cy.isPageLoaded();

  if (loaded) {
    cy.window()
      .its('cornerstone')
      .then({ timeout }, $cornerstone => {
        return new Cypress.Promise(resolve => {
          const onEvent = renderedEvt => {
            const element = renderedEvt.detail.element;

            element.removeEventListener('cornerstoneimagerendered', onEvent);
            $cornerstone.events.removeEventListener(
              'cornerstoneimagerendered',
              onEvent
            );
            resolve();
          };
          const onEnabled = enabledEvt => {
            const element = enabledEvt.detail.element;

            element.addEventListener('cornerstoneimagerendered', onEvent);
          };
          $cornerstone.events.addEventListener(
            'cornerstoneelementenabled',
            onEnabled
          );
        });
      });
  }
});

//Command to reset and clear all the changes made to the viewport
Cypress.Commands.add('resetViewport', () => {
  //Click on More button
  cy.get('.expandableToolMenu')
    .as('moreBtn')
    .click();
  //Verify if overlay is displayed
  cy.get('body').then(body => {
    if (body.find('.tooltip-toolbar-overlay').length == 0) {
      cy.get('@moreBtn').click();
    }
  });
  //Click on Clear button
  cy.get('.tooltip-inner > :nth-child(10)')
    .as('clearBtn')
    .click();
  //Click on Reset button
  cy.get('.ToolbarRow > :nth-child(9)')
    .as('resetBtn')
    .click();
});

Cypress.Commands.add('imageZoomIn', () => {
  cy.initCornerstoneToolsAliases();
  cy.get('@zoomBtn').click();

  //drags the mouse inside the viewport to be able to interact with series
  cy.get('@viewport')
    .trigger('mousedown', 'top', { which: 1 })
    .trigger('mousemove', 'center', { which: 1 })
    .trigger('mouseup');
});

Cypress.Commands.add('imageContrast', () => {
  cy.initCornerstoneToolsAliases();
  cy.get('@levelsBtn').click();

  //drags the mouse inside the viewport to be able to interact with series
  cy.get('@viewport')
    .trigger('mousedown', 'center', { which: 1 })
    .trigger('mousemove', 'top', { which: 1 })
    .trigger('mouseup');
});

//Initialize aliases for Cornerstone tools buttons
Cypress.Commands.add('initCornerstoneToolsAliases', () => {
  initCornerstoneToolsAliases();
});

//Initialize aliases for Common page elements
Cypress.Commands.add('initCommonElementsAliases', () => {
  initCommonElementsAliases();
});

//Initialize aliases for Routes
Cypress.Commands.add('initRouteAliases', () => {
  initRouteAliases();
});

//Initialize aliases for VTK tools
Cypress.Commands.add('initVTKToolsAliases', () => {
  initVTKToolsAliases();
});

//Initialize aliases for Study List page elements
Cypress.Commands.add('initStudyListAliasesOnDesktop', () => {
  initStudyListAliasesOnDesktop();
});

//Initialize aliases for Study List page elements
Cypress.Commands.add('initStudyListAliasesOnTablet', () => {
  initStudyListAliasesOnTablet();
});

//Initialize aliases for Study List page elements
Cypress.Commands.add('initStudyListAliasesOnDesktop', () => {
  initStudyListAliasesOnDesktop();
});

//Initialize aliases for Study List page elements
Cypress.Commands.add('initStudyListAliasesOnTablet', () => {
  initStudyListAliasesOnTablet();
});

//Add measurements in the viewport
Cypress.Commands.add(
  'addLengthMeasurement',
  (firstClick = [150, 100], secondClick = [130, 170]) => {
    cy.initCornerstoneToolsAliases();
    cy.get('@lengthBtn').click();
    cy.addLine('@viewport', firstClick, secondClick);
  }
);

//Add measurements in the viewport
Cypress.Commands.add(
  'addAngleMeasurement',
  (initPos = [180, 390], midPos = [300, 410], finalPos = [180, 450]) => {
    cy.initCornerstoneToolsAliases();
    cy.get('@angleBtn').click();
    cy.addAngle('@viewport', initPos, midPos, finalPos);
  }
);

/**
 * Tests if element is NOT in viewport, or does not exist in DOM
 *
 * @param {string} element - element selector string or alias
 * @returns
 */
Cypress.Commands.add('isNotInViewport', element => {
  cy.get(element, { timeout: 3000 }).should($el => {
    const bottom = Cypress.$(cy.state('window')).height() - 50;
    const right = Cypress.$(cy.state('window')).width() - 50;

    // If it's not visible, it's not in the viewport
    if ($el) {
      const rect = $el[0].getBoundingClientRect();

      // TODO: support leftOf, above
      const isBeneath = rect.top >= bottom && rect.bottom >= bottom;
      const isRightOf = rect.left >= right && rect.right >= right;
      const isNotInViewport = isBeneath && isRightOf;

      expect(isNotInViewport).to.be.true;
    }
  });
});

/**
 * Tests if element is in viewport, or it does exist in DOM
 *
 * @param {string} element - element selector string or alias
 * @returns
 */
Cypress.Commands.add('isInViewport', element => {
  cy.get(element, { timeout: 3000 }).should($el => {
    const bottom = Cypress.$(cy.state('window')).height();
    const right = Cypress.$(cy.state('window')).width();

    // If it's not visible, it's not in the viewport
    if ($el) {
      const rect = $el[0].getBoundingClientRect();

      // TODO: support leftOf, above
      const isBeneath = rect.top < bottom && rect.bottom < bottom;
      const isRightOf = rect.left < right && rect.right < right;
      const isInViewport = isBeneath && isRightOf;

      expect(isInViewport).to.be.true;
    }
  });
});

/**
 * Percy.io Canvas screenshot workaround
 *
 */
Cypress.Commands.add('percyCanvasSnapshot', (name, options = {}) => {
  cy.document().then(doc => {
    convertCanvas(doc);
  });

  // `domTransformation` does not appear to be working
  // But modifying our immediate DOM does.
  cy.percySnapshot(name, { ...options }); //, domTransformation: convertCanvas });

  cy.document().then(doc => {
    unconvertCanvas(doc);
  });
});

Cypress.Commands.add('setLayout', (columns = 1, rows = 1) => {
  cy.get('.btn-group > .toolbar-button').click();

  cy.get('.layoutChooser')
    .find('tr')
    .eq(rows - 1)
    .find('td')
    .eq(columns - 1)
    .click();

  cy.wait(1000);
});

function convertCanvas(documentClone) {
  documentClone
    .querySelectorAll('canvas')
    .forEach(selector => canvasToImage(selector));

  return documentClone;
}

function unconvertCanvas(documentClone) {
  // Remove previously generated images
  documentClone
    .querySelectorAll('[data-percy-image]')
    .forEach(selector => selector.remove());
  // Restore canvas visibility
  documentClone.querySelectorAll('[data-percy-canvas]').forEach(selector => {
    selector.removeAttribute('data-percy-canvas');
    selector.style = '';
  });
}

function canvasToImage(selectorOrEl) {
  let canvas =
    typeof selectorOrEl === 'object'
      ? selectorOrEl
      : document.querySelector(selectorOrEl);
  let image = document.createElement('img');
  let canvasImageBase64 = canvas.toDataURL('image/png');

  // Show Image
  image.src = canvasImageBase64;
  image.style = 'width: 100%';
  image.setAttribute('data-percy-image', true);
  // Hide Canvas
  canvas.setAttribute('data-percy-canvas', true);
  canvas.parentElement.appendChild(image);
  canvas.style = 'display: none';
}

//Initialize aliases for User Preferences modal
Cypress.Commands.add('initPreferencesModalAliases', () => {
  initPreferencesModalAliases();
});

Cypress.Commands.add('openPreferences', () => {
  cy.log('Open User Preferences Modal');
  // Open User Preferences modal
  cy.get('[data-cy="options-menu"]')
    .scrollIntoView()
    .click()
    .then(() => {
      cy.get('[data-cy="about-item-menu"]')
        .last()
        .click()
        .wait(200);
    });
});

Cypress.Commands.add('resetUserHoktkeyPreferences', () => {
  // Open User Preferences modal
  cy.openPreferences();

  cy.initPreferencesModalAliases();

  cy.log('Reset to Default Preferences');
  cy.get('@restoreBtn').click();

  //TODO: the following code is blocked by issue 1193: https://github.com/OHIF/Viewers/issues/1193
  //Once the issue is fixed, the following code should be uncommented
  //cy.get('@saveBtn').click();
});

Cypress.Commands.add(
  'setNewHotkeyShortcutOnUserPreferencesModal',
  (function_label, shortcut) => {
    // Within scopes all `.get` and `.contains` to within the matched elements
    // dom instead of checking from document
    cy.get('.HotKeysPreferences').within(() => {
      cy.contains(function_label) // label we're looking for
        .parent()
        .find('input') // closest input to that label
        .type(shortcut, { force: true }); // Set new shortcut for that function
    });
  }
);<|MERGE_RESOLUTION|>--- conflicted
+++ resolved
@@ -103,16 +103,10 @@
   });
 });
 
-<<<<<<< HEAD
-Cypress.Commands.add('waitStudyList', () => {
-  cy.get('@searchResult').should($list => {
-    expect($list).to.not.have.class('no-hover');
-=======
 Cypress.Commands.add('waitViewportImageLoading', () => {
   // Wait for finish loading
   cy.get('[data-cy="viewprt-grid"]', { timeout: 20000 }).should($grid => {
     expect($grid).not.to.contain.text('Load');
->>>>>>> 52687a71
   });
 });
 
