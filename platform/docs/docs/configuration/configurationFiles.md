--- conflicted
+++ resolved
@@ -117,11 +117,7 @@
   decoding. Defaults to minimum of `navigator.hardwareConcurrency` and
   what is specified by `maxNumberOfWebWorkers`. Some windows machines require smaller values.
 - `acceptHeader` : accept header to request specific dicom transfer syntax ex : [ 'multipart/related; type=image/jls; q=1', 'multipart/related; type=application/octet-stream; q=0.1' ]
-<<<<<<< HEAD
 - `requestTransferSyntaxUID` : Request a specific Transfer syntax from dicom web server ex: 1.2.840.10008.1.2.4.80  (applied only if acceptHeader is not set)
-=======
-- `requestTransferSyntaxUID` : Request a specific Tansfer syntax from dicom web server ex: 1.2.840.10008.1.2.4.80  (applied only if acceptHeader is not set)
->>>>>>> bd7f9592
 - `omitQuotationForMultipartRequest`: Some servers (e.g., .NET) require the `multipart/related` request to be sent without quotation marks. Defaults to `false`. If your server doesn't require this, then setting this flag to `true` might improve performance (by removing the need for preflight requests). Also note that
 if auth headers are used, a preflight request is required.
 - `maxNumRequests`: The maximum number of requests to allow in parallel. It is an object with keys of `interaction`, `thumbnail`, and `prefetch`. You can specify a specific number for each type.
