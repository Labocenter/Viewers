--- conflicted
+++ resolved
@@ -225,13 +225,10 @@
   margin-top: 0;
 }
 
-<<<<<<< HEAD
-=======
 /* .DocSearch {
   display: none;
 } */
 
->>>>>>> ef06b768
 /* Footer logo MGH */
 
 @media (max-width: 1200px) {
