--- conflicted
+++ resolved
@@ -22,8 +22,6 @@
         wadoRoot: 'https://d33do7qe4w26qo.cloudfront.net/dicomweb',
 
         qidoSupportsIncludeField: false,
-<<<<<<< HEAD
-=======
         imageRendering: 'wadors',
         thumbnailRendering: 'wadors',
         enableStudyLazyLoad: true,
@@ -52,7 +50,6 @@
         wadoRoot: 'https://d28o5kq0jsoob5.cloudfront.net/dicomweb',
         qidoSupportsIncludeField: false,
         supportsReject: false,
->>>>>>> 10ca35d5
         imageRendering: 'wadors',
         thumbnailRendering: 'wadors',
         enableStudyLazyLoad: true,
