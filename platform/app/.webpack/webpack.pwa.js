--- conflicted
+++ resolved
@@ -131,11 +131,7 @@
         maximumFileSizeToCacheInBytes: 5 * 1024 * 1024,
         // Need to exclude the theme as it is updated independently
         exclude: [/theme/],
-<<<<<<< HEAD
-        // Cache large files for hte manifests to avoid warning messages
-=======
         // Cache large files for the manifests to avoid warning messages
->>>>>>> 2e8e8996
         maximumFileSizeToCacheInBytes: 1024 * 1024 * 50,
       }),
     ],
