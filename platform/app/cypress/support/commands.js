import '@percy/cypress';
import 'cypress-file-upload';
import { DragSimulator } from './DragSimulator.js';
import {
  initCornerstoneToolsAliases,
  initCommonElementsAliases,
  initRouteAliases,
  initStudyListAliasesOnDesktop,
  initStudyListAliasesOnTablet,
  initPreferencesModalAliases,
  initPreferencesModalFooterBtnAliases,
} from './aliases.js';

// ***********************************************
// This example commands.js shows you how to
// create various custom commands and overwrite
// existing commands.
//
// For more comprehensive examples of custom
// commands please read more here:
// https://on.cypress.io/custom-commands
// ***********************************************
//
//
// -- This is a parent command --
// Cypress.Commands.add("login", (email, password) => { ... })
//
//
// -- This is a child command --
// Cypress.Commands.add("drag", { prevSubject: 'element'}, (subject, options) => { ... })
//
//
// -- This is a dual command --
// Cypress.Commands.add("dismiss", { prevSubject: 'optional'}, (subject, options) => { ... })
//
//
// -- This is will overwrite an existing command --
// Cypress.Commands.overwrite("visit", (originalFn, url, options) => { ... })

/**
 * Command to search for a patient name and open his/her study.
 *
 * @param {string} PatientName - Patient name that we would like to search for
 */
Cypress.Commands.add('openStudy', PatientName => {
  cy.openStudyList();
  cy.get('#filter-patientNameOrId').type(PatientName);
  // cy.get('@getStudies').then(() => {
  cy.waitQueryList();

  cy.get('[data-cy="study-list-results"]', { timeout: 5000 })
    .contains(PatientName)
    .first()
    .click({ force: true });
});

Cypress.Commands.add(
  'checkStudyRouteInViewer',
  (StudyInstanceUID, otherParams = '', mode = '/basic-test') => {
    cy.location('pathname').then($url => {
      cy.log($url);
      if ($url === 'blank' || !$url.includes(`${mode}/${StudyInstanceUID}${otherParams}`)) {
        cy.openStudyInViewer(StudyInstanceUID, otherParams, mode);
        cy.waitDicomImage();
        // Very short wait to ensure pending updates are handled
        cy.wait(25);
      }
    });
  }
);

Cypress.Commands.add('initViewer', (StudyInstanceUID, other = {}) => {
  const { mode = '/basic-test', minimumThumbnails = 1, params = '' } = other;
  cy.openStudyInViewer(StudyInstanceUID, params, mode);
  cy.waitDicomImage();
  // Very short wait to ensure pending updates are handled
  cy.wait(25);

  cy.expectMinimumThumbnails(minimumThumbnails);
  cy.initCommonElementsAliases();
  cy.initCornerstoneToolsAliases();
});

Cypress.Commands.add(
  'openStudyInViewer',
  (StudyInstanceUID, otherParams = '', mode = '/basic-test') => {
    cy.visit(`${mode}?StudyInstanceUIDs=${StudyInstanceUID}${otherParams}`);
  }
);

Cypress.Commands.add('waitQueryList', () => {
  cy.get('[data-querying="false"]');
});
/**
 * Command to search for a Modality and open the study.
 *
 * @param {string} Modality - Modality type that we would like to search for
 */
Cypress.Commands.add('openStudyModality', Modality => {
  cy.initRouteAliases();
  cy.visit('/');

  cy.get('#filter-accessionOrModalityOrDescription').type(Modality).waitQueryList();

  cy.get('[data-cy="study-list-results"]').contains(Modality).first().click();
});

/**
 * Command to wait and check if a new page was loaded
 *
 * @param {string} url - part of the expected url. Default value is /basic-test
 */
Cypress.Commands.add('isPageLoaded', (url = '/basic-test') => {
  return cy.location('pathname', { timeout: 60000 }).should('include', url);
});

Cypress.Commands.add('openStudyList', () => {
  cy.initRouteAliases();
  cy.visit('/');

  // For some reason cypress 12.x does not like to stub the network request
  // so we just wait herer for 1 second
  // cy.wait('@getStudies');
  cy.waitQueryList();
});

Cypress.Commands.add('waitStudyList', () => {
  cy.get('@searchResult').should($list => {
    expect($list).to.not.have.class('no-hover');
  });
});

Cypress.Commands.add('waitViewportImageLoading', () => {
  // Wait for finish loading
  cy.get('[data-cy="viewprt-grid"]', { timeout: 30000 }).should($grid => {
    expect($grid).not.to.contain.text('Load');
  });
});

/**
 * Command to perform a drag and drop action. Before using this command, we must get the element that should be dragged first.
 * Example of usage: cy.get(element-to-be-dragged).drag(dropzone-element)
 *
 * @param {*} element - Selector for element that we want to use as dropzone
 */
Cypress.Commands.add('drag', { prevSubject: 'element' }, (...args) =>
  DragSimulator.simulate(...args)
);

/**
 * Command to perform three clicks into three different positions. Each position must be [x, y].
 * The positions are considering the element as reference, therefore, top-left of the element will be (0, 0).
 *
 * @param {*} viewport - Selector for viewport we would like to interact with
 * @param {number[]} firstClick - Click position [x, y]
 * @param {number[]} secondClick - Click position [x, y]
 * @param {number[]} thirdClick - Click position [x, y]
 */
Cypress.Commands.add('addAngle', (viewport, firstClick, secondClick, thirdClick) => {
  cy.get(viewport).then($viewport => {
    const [x1, y1] = firstClick;
    const [x2, y2] = secondClick;
    const [x3, y3] = thirdClick;

    cy.wrap($viewport)
      .click(x1, y1, { force: true })
      .trigger('mousemove', { clientX: x2, clientY: y2 })
      .click(x2, y2, { force: true })
      .trigger('mousemove', { clientX: x3, clientY: y3 })
      .click(x3, y3, { force: true });
  });
});

Cypress.Commands.add('expectMinimumThumbnails', (seriesToWait = 1) => {
  cy.get('[data-cy="study-browser-thumbnail"]', { timeout: 50000 }).should(
    'have.length.gte',
    seriesToWait
  );
});

//Command to wait DICOM image to load into the viewport
Cypress.Commands.add('waitDicomImage', (mode = '/basic-test', timeout = 50000) => {
  cy.window()
    .its('cornerstone')
    .should($cornerstone => {
      const enabled = $cornerstone.getEnabledElements();
      if (enabled?.length) {
        enabled.forEach((item, i) => {
          if (item.viewport.viewportStatus !== $cornerstone.Enums.ViewportStatus.RENDERED) {
            throw new Error(`Viewport ${i} in state ${item.viewport.viewportStatus}`);
          }
        });
      } else {
        throw new Error('No enabled elements');
      }
    });
  // This shouldn't be necessary, but seems to be.
  cy.wait(250);
  cy.log('DICOM image loaded');
});

//Command to reset and clear all the changes made to the viewport
Cypress.Commands.add('resetViewport', () => {
  // Assign an alias to the More button
  cy.get('[data-cy="MoreTools-split-button-primary"]')
    .should('have.attr', 'data-tool', 'Reset')
    .as('moreBtn');

  // Use the alias to click on the More button
  cy.get('@moreBtn').click();
});

Cypress.Commands.add('imageZoomIn', () => {
  cy.initCornerstoneToolsAliases();
  cy.get('@zoomBtn').click();
  cy.wait(25);

  //drags the mouse inside the viewport to be able to interact with series
  cy.get('@viewport')
    .trigger('mousedown', 'top', { buttons: 1 })
    .trigger('mousemove', 'center', { buttons: 1 })
    .trigger('mouseup');
});

Cypress.Commands.add('imageContrast', () => {
  cy.initCornerstoneToolsAliases();
  cy.get('@wwwcBtnPrimary').click();
  cy.wait(25);

  //drags the mouse inside the viewport to be able to interact with series
  cy.get('@viewport')
    .trigger('mousedown', 'center', { buttons: 1 })
    .trigger('mousemove', 'top', { buttons: 1 })
    .trigger('mouseup');
});

//Initialize aliases for Cornerstone tools buttons
Cypress.Commands.add('initCornerstoneToolsAliases', () => {
  initCornerstoneToolsAliases();
});

//Initialize aliases for Common page elements
Cypress.Commands.add('initCommonElementsAliases', () => {
  initCommonElementsAliases();
});

//Initialize aliases for Routes
Cypress.Commands.add('initRouteAliases', () => {
  initRouteAliases();
});

//Initialize aliases for Study List page elements
Cypress.Commands.add('initStudyListAliasesOnDesktop', () => {
  initStudyListAliasesOnDesktop();
});

//Add measurements in the viewport
Cypress.Commands.add(
  'addLengthMeasurement',
  (firstClick = [150, 100], secondClick = [130, 170]) => {
<<<<<<< HEAD
    cy.get('@measurementToolsBtnPrimary').then(button => {
      if (!button.is('.active')) {
        cy.wrap(button).click();
      }
    });

    cy.get('@measurementToolsBtnPrimary').should('have.class', 'active');

    cy.addLine('.viewport-element', firstClick, secondClick);
=======
    // Assign an alias to the button element
    cy.get('@measurementToolsBtnPrimary').as('lengthButton');

    cy.get('@lengthButton').should('have.attr', 'data-tool', 'Length');
    cy.get('@lengthButton').click();

    cy.get('@lengthButton').should('have.class', 'active');

    cy.get('@viewport').then($viewport => {
      const [x1, y1] = firstClick;
      const [x2, y2] = secondClick;

      cy.wrap($viewport)
        .click(x1, y1, { force: true })
        .wait(1000)
        .click(x2, y2, { force: true })
        .wait(1000);
    });
>>>>>>> 33f12594
  }
);

//Add measurements in the viewport
Cypress.Commands.add(
  'addAngleMeasurement',
  (initPos = [180, 390], midPos = [300, 410], finalPos = [180, 450]) => {
    cy.get('[data-cy="MeasurementTools-split-button-secondary"]').click();
    cy.get('[data-cy="Angle"]').click();

    cy.addAngle('.cornerstone-canvas', initPos, midPos, finalPos);
  }
);

/**
 * Tests if element is NOT in viewport, or does not exist in DOM
 *
 * @param {string} element - element selector string or alias
 * @returns
 */
Cypress.Commands.add('isNotInViewport', element => {
  cy.get(element, { timeout: 3000 }).should($el => {
    const bottom = Cypress.$(cy.state('window')).height() - 50;
    const right = Cypress.$(cy.state('window')).width() - 50;

    // If it's not visible, it's not in the viewport
    if ($el) {
      const rect = $el[0].getBoundingClientRect();

      // TODO: support leftOf, above
      const isBeneath = rect.top >= bottom && rect.bottom >= bottom;
      const isRightOf = rect.left >= right && rect.right >= right;
      const isNotInViewport = isBeneath && isRightOf;

      expect(isNotInViewport).to.be.true;
    }
  });
});

/**
 * Tests if element is in viewport, or it does exist in DOM
 *
 * @param {string} element - element selector string or alias
 * @returns
 */
Cypress.Commands.add('isInViewport', element => {
  cy.get(element, { timeout: 3000 }).should($el => {
    const bottom = Cypress.$(cy.state('window')).height();
    const right = Cypress.$(cy.state('window')).width();

    // If it's not visible, it's not in the viewport
    if ($el) {
      const rect = $el[0].getBoundingClientRect();

      // TODO: support leftOf, above
      const isBeneath = rect.top < bottom && rect.bottom < bottom;
      const isRightOf = rect.left < right && rect.right < right;
      const isInViewport = isBeneath && isRightOf;

      expect(isInViewport).to.be.true;
    }
  });
});

/**
 * Percy.io Canvas screenshot workaround
 *
 */
Cypress.Commands.add('percyCanvasSnapshot', (name, options = {}) => {
  cy.document().then(doc => {
    convertCanvas(doc);
  });

  // `domTransformation` does not appear to be working
  // But modifying our immediate DOM does.
  cy.percySnapshot(name, { ...options }); //, domTransformation: convertCanvas });

  cy.document().then(doc => {
    unconvertCanvas(doc);
  });
});

Cypress.Commands.add('setLayout', (columns = 1, rows = 1) => {
  cy.get('[data-cy="Layout"]').click();

  cy.get(`[data-cy="Layout-${columns - 1}-${rows - 1}"]`).click();

  cy.wait(10);
  cy.waitDicomImage();
});

function convertCanvas(documentClone) {
  documentClone.querySelectorAll('canvas').forEach(selector => canvasToImage(selector));

  return documentClone;
}

function unconvertCanvas(documentClone) {
  // Remove previously generated images
  documentClone.querySelectorAll('[data-percy-image]').forEach(selector => selector.remove());
  // Restore canvas visibility
  documentClone.querySelectorAll('[data-percy-canvas]').forEach(selector => {
    selector.removeAttribute('data-percy-canvas');
    selector.style = '';
  });
}

function canvasToImage(selectorOrEl) {
  let canvas =
    typeof selectorOrEl === 'object' ? selectorOrEl : document.querySelector(selectorOrEl);
  let image = document.createElement('img');
  let canvasImageBase64 = canvas.toDataURL('image/png');

  // Show Image
  image.src = canvasImageBase64;
  image.style = 'width: 100%';
  image.setAttribute('data-percy-image', true);
  // Hide Canvas
  canvas.setAttribute('data-percy-canvas', true);
  canvas.parentElement.appendChild(image);
  canvas.style = 'display: none';
}

//Initialize aliases for User Preferences modal
Cypress.Commands.add('initPreferencesModalAliases', () => {
  initPreferencesModalAliases();
});

Cypress.Commands.add('openPreferences', () => {
  cy.log('Open User Preferences Modal');
  // Open User Preferences modal
  cy.get('body').then(body => {
    if (body.find('.OHIFModal').length === 0) {
      cy.get('[data-cy="options-chevron-down-icon"]')
        .scrollIntoView()
        .click()
        .then(() => {
          cy.get('[data-cy="options-dropdown"]').last().click().wait(200);
        });
    }
  });
});

Cypress.Commands.add('scrollToIndex', index => {
  // Workaround implemented based on Cypress issue:
  // https://github.com/cypress-io/cypress/issues/1570#issuecomment-450966053
  const nativeInputValueSetter = Object.getOwnPropertyDescriptor(
    window.HTMLInputElement.prototype,
    'value'
  ).set;

  cy.get('input.imageSlider[type=range]').then($range => {
    // get the DOM node
    const range = $range[0];
    // set the value manually
    nativeInputValueSetter.call(range, index);
    // now dispatch the event
    range.dispatchEvent(
      new Event('change', {
        value: index,
        bubbles: true,
      })
    );
  });
});

Cypress.Commands.add('closePreferences', () => {
  cy.log('Close User Preferences Modal');

  cy.get('body').then(body => {
    // Close notification if displayed
    if (body.find('.sb-closeIcon').length > 0) {
      cy.get('.sb-closeIcon').first().click({ force: true });
    }

    // Close User Preferences Modal (if displayed)
    if (body.find('.OHIFModal__header').length > 0) {
      cy.get('[data-cy="close-button"]').click({ force: true });
    }
  });
});

Cypress.Commands.add('selectPreferencesTab', tabAlias => {
  cy.initPreferencesModalAliases();

  cy.get(tabAlias).as('selectedTab');
  cy.get('@selectedTab').click();
  cy.get('@selectedTab').should('have.class', 'active');

  initPreferencesModalFooterBtnAliases();
});

Cypress.Commands.add('resetUserHotkeyPreferences', () => {
  // Open User Preferences modal
  cy.openPreferences();

  cy.selectPreferencesTab('@userPreferencesHotkeysTab').then(() => {
    cy.log('Reset Hotkeys to Default Preferences');
    cy.get('@restoreBtn').click();
  });

  // Close Success Message overlay (if displayed)
  cy.get('body').then(body => {
    if (body.find('.sb-closeIcon').length > 0) {
      cy.get('.sb-closeIcon').first().click({ force: true });
    }
    // Click on Save Button
    cy.get('@saveBtn').click();
  });
});

Cypress.Commands.add('resetUserGeneralPreferences', () => {
  // Open User Preferences modal
  cy.openPreferences();

  cy.selectPreferencesTab('@userPreferencesGeneralTab').then(() => {
    cy.log('Reset Language to Default Preferences');
    cy.get('@restoreBtn').click();
  });

  // Close Success Message overlay (if displayed)
  cy.get('body').then(body => {
    if (body.find('.sb-closeIcon').length > 0) {
      cy.get('.sb-closeIcon').first().click({ force: true });
    }
    // Click on Save Button
    cy.get('@saveBtn').click();
  });
});

Cypress.Commands.add('setNewHotkeyShortcutOnUserPreferencesModal', (function_label, shortcut) => {
  // Within scopes all `.get` and `.contains` to within the matched elements
  // dom instead of checking from document
  cy.get('.HotkeysPreferences').within(() => {
    cy.contains(function_label) // label we're looking for
      .parent()
      .find('input') // closest input to that label
      .type(shortcut, { force: true }); // Set new shortcut for that function
  });
});

Cypress.Commands.add(
  'setWindowLevelPreset',
  (preset_index, description_value, window_value, level_value) => {
    let index = parseInt(preset_index) + 1;

    // Set new Description value
    cy.get(':nth-child(' + index + ') > .description > .preferencesInput')
      .clear()
      .type(description_value, {
        force: true,
      })
      .blur();

    // Set new Window value
    cy.get(':nth-child(' + index + ') > .window > .preferencesInput')
      .clear()
      .type(window_value, {
        force: true,
      })
      .blur();

    // Set new Level value
    cy.get(':nth-child(' + index + ') > .level > .preferencesInput')
      .clear()
      .type(level_value, {
        force: true,
      })
      .blur();
  }
);

Cypress.Commands.add('openDownloadImageModal', () => {
  // Click on More button
  cy.get('[data-cy="Capture"]').as('captureBtn').click();
});

Cypress.Commands.add('setLanguage', (language, save = true) => {
  cy.openPreferences();
  cy.initPreferencesModalAliases();
  cy.selectPreferencesTab('@userPreferencesGeneralTab');

  // Language dropdown should be displayed
  cy.get('#language-select').should('be.visible');

  // Select Language and Save/Cancel
  cy.get('#language-select').select(language);

  // Close Success Message overlay (if displayed)
  cy.get('body').then(body => {
    if (body.find('.sb-closeIcon').length > 0) {
      cy.get('.sb-closeIcon').first().click({ force: true });
    }

    //Click on Save/Cancel button
    const toClick = save ? '@saveBtn' : '@cancelBtn';
    cy.get(toClick).scrollIntoView().click();
  });
});

// hide noisy logs
// https://github.com/cypress-io/cypress/issues/7362
// uncomment this if you really need the network logs
const origLog = Cypress.log;
Cypress.log = function (opts, ...other) {
  if (opts.displayName === 'script' || opts.name === 'request') {
    return;
  }
  return origLog(opts, ...other);
};<|MERGE_RESOLUTION|>--- conflicted
+++ resolved
@@ -258,22 +258,16 @@
 Cypress.Commands.add(
   'addLengthMeasurement',
   (firstClick = [150, 100], secondClick = [130, 170]) => {
-<<<<<<< HEAD
-    cy.get('@measurementToolsBtnPrimary').then(button => {
+    // Assign an alias to the button element
+    cy.get('@measurementToolsBtnPrimary').as('lengthButton');
+
+    cy.get('@lengthButton').should('have.attr', 'data-tool', 'Length');
+
+    cy.get('@lengthButton').then(button => {
       if (!button.is('.active')) {
         cy.wrap(button).click();
       }
     });
-
-    cy.get('@measurementToolsBtnPrimary').should('have.class', 'active');
-
-    cy.addLine('.viewport-element', firstClick, secondClick);
-=======
-    // Assign an alias to the button element
-    cy.get('@measurementToolsBtnPrimary').as('lengthButton');
-
-    cy.get('@lengthButton').should('have.attr', 'data-tool', 'Length');
-    cy.get('@lengthButton').click();
 
     cy.get('@lengthButton').should('have.class', 'active');
 
@@ -287,7 +281,6 @@
         .click(x2, y2, { force: true })
         .wait(1000);
     });
->>>>>>> 33f12594
   }
 );
 
