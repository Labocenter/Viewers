--- conflicted
+++ resolved
@@ -37,10 +37,6 @@
     "moment": "2.29.4",
     "mousetrap": "^1.6.5",
     "react": "^17.0.2",
-<<<<<<< HEAD
-    "react-dom": "^17.0.2",
-=======
->>>>>>> 652e61a4
     "react-dates": "^21.8.0",
     "react-dnd": "14.0.2",
     "react-dnd-html5-backend": "14.0.0",
@@ -61,30 +57,18 @@
     "@storybook/addon-docs": "^7.0.7",
     "@storybook/addon-essentials": "^7.0.7",
     "@storybook/addon-links": "^7.0.7",
-<<<<<<< HEAD
-    "@storybook/react": "^7.0.7",
-    "@storybook/react-webpack5": "^7.0.7",
-    "@storybook/source-loader": "^7.0.7",
-    "@storybook/cli": "^7.0.7",
-=======
     "@storybook/cli": "^7.0.7",
     "@storybook/react": "^7.0.7",
     "@storybook/react-webpack5": "^7.0.7",
     "@storybook/source-loader": "^7.0.7",
->>>>>>> 652e61a4
     "autoprefixer": "^10.4.14",
     "babel-loader": "^9.1.2",
     "dotenv-webpack": "^8.0.1",
     "postcss": "^8.4.23",
     "postcss-loader": "^7.2.4",
     "prop-types": "^15.8.1",
-<<<<<<< HEAD
-    "storybook": "^7.0.7",
-    "remark-gfm": "^3.0.1",
-=======
     "remark-gfm": "^3.0.1",
     "storybook": "^7.0.7",
->>>>>>> 652e61a4
     "tailwindcss": "3.2.4"
   }
 }