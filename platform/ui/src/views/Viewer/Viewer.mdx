--- conflicted
+++ resolved
@@ -4,6 +4,7 @@
 route: examples/viewer
 ---
 
+import { useState } from 'react';
 import { Playground, Props } from 'docz';
 import {
   NavBar,
@@ -37,6 +38,7 @@
       amount: 12,
       data: new Array(12).fill(''),
     };
+    const [activeViewportIndex, setActiveViewportIndex] = useState(0);
     return (
       <div>
         <Header />
@@ -53,27 +55,26 @@
           >
             <StudyBrowser />
           </SidePanel>
-<<<<<<< HEAD
-          <div className="flex flex-1 h-100 overflow-hidden bg-black items-center justify-center text-white">
-            <ViewportGrid
-              rows={1}
-              cols={2}
-              viewportContents={[
-                <div className="flex flex-col h-full">
-                  <ViewportActionBar isTracked modality="CT" />
-                </div>,
-                <div className="flex flex-col h-full">
-                  <ViewportActionBar isTracked={false} modality="CT" />
-                </div>,
-              ]}
-            />
-=======
-          <div className="flex flex-col flex-1 h-100">
+          <div className="flex flex-col flex-1 h-full pb-2">
             <div className="flex flex-2 w-100 border-b border-transparent h-12">
               <ViewportToolbar />
             </div>
-            <div className="flex flex-1 items-center justify-center bg-black text-white border rounded-lg border-secondary-light h-100 overflow-hidden">CONTENT</div>
->>>>>>> 4ae679e4
+            <div className="flex flex-1 h-full overflow-hidden bg-black items-center justify-center">
+              <ViewportGrid
+                rows={1}
+                cols={2}
+                viewportContents={[
+                  <div className="flex flex-col h-full">
+                    <ViewportActionBar isTracked modality="CT" />
+                  </div>,
+                  <div className="flex flex-col h-full">
+                    <ViewportActionBar isTracked={false} modality="CT" />
+                  </div>,
+                ]}
+                setActiveViewportIndex={setActiveViewportIndex}
+                activeViewportIndex={activeViewportIndex}
+              />
+            </div>
           </div>
           <SidePanel
             side="right"
