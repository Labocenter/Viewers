--- conflicted
+++ resolved
@@ -5,7 +5,6 @@
 ---
 
 import { Playground, Props } from 'docz';
-<<<<<<< HEAD
 import {
   NavBar,
   SidePanel,
@@ -16,15 +15,12 @@
   Button,
   Icon,
   IconButton,
+  StudyBrowser,
 } from '@ohif/ui';
-=======
-import { NavBar, SidePanel, Svg, StudyBrowser } from '@ohif/ui';
->>>>>>> 8cd07023
 
 # Viewer
 
 <Playground>
-<<<<<<< HEAD
   {() => {
     const measurementTableData = {
       title: 'Measurements',
@@ -54,9 +50,7 @@
             componentLabel="Studies"
             defaultIsOpen={false}
           >
-            <div className="flex justify-center text-white p-2">
-              panel placeholder
-            </div>
+            <StudyBrowser />
           </SidePanel>
           <div className="flex flex-1 h-100 overflow-hidden bg-primary-main items-center justify-center text-white">
             CONTENT
@@ -114,29 +108,6 @@
             </div>
           </SidePanel>
         </div>
-=======
-  <div>
-    <NavBar className="justify-start">
-      <div className="m-3">
-        <Svg name="logo-ohif" />
-      </div>
-    </NavBar>
-    <div
-      className="flex flex-row flex-no-wrap flex-1 items-stretch overflow-hidden w-full"
-      style={{ height: 'calc(100vh - 57px' }}
-    >
-      <SidePanel
-        side="left"
-        iconName="group-layers"
-        iconLabel="Studies"
-        componentLabel="Studies"
-        defaultIsOpen={false}
-      >
-        <StudyBrowser />
-      </SidePanel>
-      <div className="flex flex-1 h-100 overflow-hidden bg-primary-main items-center justify-center text-white">
-        CONTENT
->>>>>>> 8cd07023
       </div>
     );
   }}
