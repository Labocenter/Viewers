import React, { useState, useCallback, useEffect } from 'react';
import IconButton from '../IconButton';
import Icon from '../Icon';
import './InputNumber.css';
import Label from '../Label';

/**
 *  React Number Input component'
 * it has two props, value and onChange
 * value is a number value
 * onChange is a function that will be called when the number input is changed
 * it can get changed by clicking on the up and down buttons
 * or by typing a number in the input
 */

const sizesClasses = {
  sm: 'w-[45px] h-[28px]',
  lg: 'w-[206px] h-[35px]',
};

const getMaxDigits = (maxValue: number, step: number) => {
  const integerDigits = maxValue.toString().length;
  const decimalDigits =
    step % 1 === 0 ? 0 : step.toString().split('.')[1].length;
  return integerDigits + (decimalDigits ? decimalDigits + 1 : 0);
};

const InputNumber: React.FC<{
  value: number;
  onChange: (value: number) => void;
  minValue?: number;
  maxValue?: number;
  step?: number;
  size?: 'sm' | 'lg';
  className?: string;
  labelClassName?: string;
  label?: string;
  showAdjustmentArrows?: boolean;
}> = ({
  value,
  onChange,
  step = 1,
  className,
  size = 'sm',
  minValue = 0,
  maxValue = 100,
  labelClassName,
  label,
  showAdjustmentArrows = true,
}) => {
  const [numberValue, setNumberValue] = useState(value);

  const maxDigits = getMaxDigits(maxValue, step);
  const inputWidth = Math.max(maxDigits * 10, showAdjustmentArrows ? 20 : 28);
  const arrowWidth = showAdjustmentArrows ? 20 : 0;
  const containerWidth = `${inputWidth + arrowWidth}px`;

  useEffect(() => {
    setNumberValue(value);
  }, [value]);

  const handleMinMax = useCallback(
    (val: number) => Math.min(Math.max(val, minValue), maxValue),
    [maxValue, minValue]
  );

  const handleChange = (e: React.ChangeEvent<HTMLInputElement>) => {
    const inputValue = e.target.value;

    // Allow negative sign or empty string for user flexibility
    if (inputValue === '-' || inputValue === '') {
      setNumberValue(inputValue);
      return;
    }

    const number = Number(inputValue);

    // Filter out invalid inputs like 'NaN'
    if (!isNaN(number)) {
      updateValue(number);
    }
  };

  const updateValue = (val: number) => {
    const newValue = handleMinMax(val);
    setNumberValue(newValue);
    onChange(newValue);
  };

  const increment = () => updateValue(numberValue + step);
  const decrement = () => updateValue(numberValue - step);

  return (
<<<<<<< HEAD
    <div className="flex flex-col flex-1">
      {label && <Label className={labelClassName} text={label} />}
=======
    <div className={'flex flex-1 flex-col'}>
      {label && (
        <Label
          className={labelClassName}
          text={label}
        ></Label>
      )}
>>>>>>> ef58893c
      <div
        className={`border-secondary-light flex items-center justify-center overflow-hidden rounded-md border-2 bg-black px-1 ${
          sizesClasses[size]
        } ${className || ''}`}
        style={{ width: containerWidth }}
      >
        <div className="flex">
          <input
            type="text"
            value={numberValue}
            onChange={handleChange}
<<<<<<< HEAD
            className={
              'bg-black text-white text-[12px] w-full text-center input-number'
            }
            style={{ width: inputWidth }}
          />
          {showAdjustmentArrows && (
            <div className="up-arrowsize flex flex-col items-center justify-around">
              <ArrowButton onClick={increment} rotate />
              <ArrowButton onClick={decrement} />
            </div>
          )}
=======
            className={`input-number w-full bg-black text-center text-[12px] text-white`}
          />

          <div className="up-arrowsize flex flex-col items-center justify-around">
            <IconButton
              id={'down-arrow-icon'}
              variant="text"
              color="inherit"
              size="initial"
              className="rotate-180 transform text-[#726f7e]"
              onClick={handleIncrement}
            >
              <Icon name="ui-arrow-down" />
            </IconButton>
            <IconButton
              id={'down-arrow-icon'}
              variant="text"
              color="inherit"
              size="initial"
              className="text-[#726f7e]"
              onClick={handleDecrement}
            >
              <Icon name="ui-arrow-down" />
            </IconButton>
          </div>
>>>>>>> ef58893c
        </div>
      </div>
    </div>
  );
};

const ArrowButton = ({
  onClick,
  rotate = false,
}: {
  onClick: () => void;
  rotate?: boolean;
}) => (
  <IconButton
    id="arrow-icon"
    variant="text"
    color="inherit"
    size="initial"
    className={`text-[#726f7e] ${rotate ? 'transform rotate-180' : ''}`}
    onClick={onClick}
  >
    <Icon name="ui-arrow-down" />
  </IconButton>
);

export default InputNumber;<|MERGE_RESOLUTION|>--- conflicted
+++ resolved
@@ -91,18 +91,8 @@
   const decrement = () => updateValue(numberValue - step);
 
   return (
-<<<<<<< HEAD
     <div className="flex flex-col flex-1">
       {label && <Label className={labelClassName} text={label} />}
-=======
-    <div className={'flex flex-1 flex-col'}>
-      {label && (
-        <Label
-          className={labelClassName}
-          text={label}
-        ></Label>
-      )}
->>>>>>> ef58893c
       <div
         className={`border-secondary-light flex items-center justify-center overflow-hidden rounded-md border-2 bg-black px-1 ${
           sizesClasses[size]
@@ -114,7 +104,6 @@
             type="text"
             value={numberValue}
             onChange={handleChange}
-<<<<<<< HEAD
             className={
               'bg-black text-white text-[12px] w-full text-center input-number'
             }
@@ -126,33 +115,6 @@
               <ArrowButton onClick={decrement} />
             </div>
           )}
-=======
-            className={`input-number w-full bg-black text-center text-[12px] text-white`}
-          />
-
-          <div className="up-arrowsize flex flex-col items-center justify-around">
-            <IconButton
-              id={'down-arrow-icon'}
-              variant="text"
-              color="inherit"
-              size="initial"
-              className="rotate-180 transform text-[#726f7e]"
-              onClick={handleIncrement}
-            >
-              <Icon name="ui-arrow-down" />
-            </IconButton>
-            <IconButton
-              id={'down-arrow-icon'}
-              variant="text"
-              color="inherit"
-              size="initial"
-              className="text-[#726f7e]"
-              onClick={handleDecrement}
-            >
-              <Icon name="ui-arrow-down" />
-            </IconButton>
-          </div>
->>>>>>> ef58893c
         </div>
       </div>
     </div>
