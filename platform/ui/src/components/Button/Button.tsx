import React, { useRef } from 'react';
import PropTypes from 'prop-types';
import classnames from 'classnames';
import * as ButtonEnums from './ButtonEnums';

const sizeClasses = {
  [ButtonEnums.size.small]: 'h-[26px] text-[13px]',
  [ButtonEnums.size.medium]: 'h-[32px] text-[14px]',
};

const layoutClasses =
  'box-content inline-flex flex-row items-center justify-center gap-[5px] justify center px-[10px] outline-none rounded';

<<<<<<< HEAD
const variants = {
  text: {
    default:
      'text-primary-light hover:bg-primary-light hover:text-white active:opacity-80 focus:bg-primary-light focus:text-white',
    primary:
      'text-primary-main hover:bg-primary-main hover:text-white active:opacity-80 focus:bg-primary-main focus:text-white',
    secondary:
      'text-secondary-light hover:bg-secondary-light hover:text-white active:opacity-80 focus:bg-secondary-light focus:text-white',
    white:
      'text-white hover:bg-white hover:text-black active:opacity-80 focus:bg-white focus:text-black',
    black:
      'text-black hover:bg-black hover:text-white focus:bg-black focus:text-white active:opacity-80',
  },
  outlined: {
    default:
      'text-primary-light hover:bg-primary-light hover:text-black focus:text-black focus:bg-primary-light active:opacity-80',
    primary:
      'text-primary-main hover:opacity-80 active:opacity-100 focus:opacity-80',
    secondary:
      'text-secondary-light hover:opacity-80 active:opacity-100 focus:opacity-80',
    translucent:
      'text-white hover:opacity-80 active:opacity-100 focus:opacity-80',
    white:
      'text-black hover:bg-primary-main focus:bg-primary-main hover:border-black focus:border-black',
    black:
      'text-white hover:bg-primary-main focus:bg-primary-main hover:border-black focus:border-black',
    primaryActive:
      'text-primary-active hover:opacity-80 active:opacity-100 focus:opacity-80',
    primaryLight:
      'border bg-transparent border-primary-main text-white hover:opacity-80 active:opacity-100 focus:opacity-80',
  },
  contained: {
    default: 'text-black hover:opacity-80 active:opacity-100 focus:opacity-80',
    primary: 'text-white hover:opacity-80 active:opacity-100 focus:opacity-80',
    primaryDark:
      'text-primary-active hover:opacity-80 active:opacity-100 focus:opacity-80',
    secondary:
      'text-white hover:opacity-80 active:opacity-100 focus:opacity-80',
    white: 'text-black hover:opacity-80 active:opacity-100 focus:opacity-80',
    black: 'text-white hover:opacity-80 active:opacity-100 focus:opacity-80',
    light:
      'border text-black hover:opacity-80 active:opacity-100 focus:opacity-80',
  },
  disabled: {
    default: 'cursor-not-allowed opacity-50 text-black',
    primary: 'cursor-not-allowed opacity-50 text-white',
    secondary: 'cursor-not-allowed opacity-50 text-white',
    white: 'cursor-not-allowed opacity-50 text-black',
    black: 'cursor-not-allowed opacity-50 text-white',
    light: 'cursor-not-allowed opacity-50 border text-black',
  },
};

const defaultVariantBackGroundColor = {
  text: {
    default: '',
    primary: '',
    secondary: '',
    white: '',
    black: '',
  },
  outlined: {
    default: 'bg-transparent',
    primary: 'bg-transparent',
    secondary: 'bg-transparent',
    black: 'bg-black',
    white: '',
  },
  contained: {
    default: 'bg-primary-light',
    primary: 'bg-primary-main',
    primaryDark: 'bg-primary-dark',
    secondary: 'bg-secondary-light',
    white: 'bg-white',
    black: 'bg-black',
    light: 'bg-primary-light',
  },
  disabled: {
    default: 'bg-primary-light',
    primary: 'bg-primary-main',
    secondary: 'bg-secondary-light',
    white: 'bg-white',
    black: 'bg-black',
    light: 'bg-primary-light',
  },
=======
const baseFontTextClasses =
  'leading-[1.2] font-sans text-center whitespace-nowrap';

const fontTextClasses = {
  [ButtonEnums.type.primary]: classnames(baseFontTextClasses, 'font-semibold'),
  [ButtonEnums.type.secondary]: classnames(baseFontTextClasses, 'font-400'),
>>>>>>> 652e61a4
};

const baseEnabledEffectClasses =
  'transition duration-300 ease-in-out focus:outline-none';

const enabledEffectClasses = {
  [ButtonEnums.type.primary]: classnames(
    baseEnabledEffectClasses,
    'hover:bg-customblue-80 active:bg-customblue-40'
  ),
  [ButtonEnums.type.secondary]: classnames(
    baseEnabledEffectClasses,
    'hover:bg-customblue-50 active:bg-customblue-20'
  ),
};

const baseEnabledClasses = 'text-white';

const enabledClasses = {
  [ButtonEnums.type.primary]: classnames(
    'bg-primary-main',
    baseEnabledClasses,
    enabledEffectClasses[ButtonEnums.type.primary]
  ),
  [ButtonEnums.type.secondary]: classnames(
    'bg-customblue-30',
    baseEnabledClasses,
    enabledEffectClasses[ButtonEnums.type.secondary]
  ),
};

const disabledClasses =
  'bg-inputfield-placeholder text-common-light cursor-default';

const defaults = {
  color: 'default',
  disabled: false,
  rounded: 'small',
  size: ButtonEnums.size.medium,
  type: ButtonEnums.type.primary,
};

const Button = ({
  children,
  size = defaults.size,
  disabled = defaults.disabled,
  type = defaults.type,
  startIcon: startIconProp,
  endIcon: endIconProp,
  name,
  className,
  onClick,
}) => {
  const startIcon = startIconProp && (
    <>
      {React.cloneElement(startIconProp, {
        className: classnames('w-4 h-4 fill-current'),
      })}
    </>
  );

  const endIcon = endIconProp && (
    <>
      {React.cloneElement(endIconProp, {
        className: classnames('w-4 h-4 fill-current'),
      })}
    </>
  );
  const buttonElement = useRef(null);

  const handleOnClick = e => {
    buttonElement.current.blur();
    if (!disabled) {
      onClick(e);
    }
  };

  const finalClassName = classnames(
    layoutClasses,
    fontTextClasses[type],
    disabled ? disabledClasses : enabledClasses[type],
    sizeClasses[size],
    children ? 'min-w-[32px]' : '', // minimum width for buttons with text; icon only button does NOT get a minimum width
    className
  );

  return (
    <button
      className={finalClassName}
      disabled={disabled}
      ref={buttonElement}
      onClick={handleOnClick}
      data-cy={`${name}-btn`}
    >
      {startIcon}
      {children}
      {endIcon}
    </button>
  );
};

Button.defaultProps = {
  disabled: false,
  children: '',
  onClick: () => {},
  type: defaults.type,
  size: defaults.size,
};

Button.propTypes = {
  /** What is inside the button, can be text or react component */
  children: PropTypes.node,
  /** Callback to be called when the button is clicked  */
  onClick: PropTypes.func.isRequired,
  /** Button size  */
<<<<<<< HEAD
  size: PropTypes.oneOf(['small', 'medium', 'large', 'initial', 'inherit']),
  /** Button corner roundness  */
  rounded: PropTypes.oneOf(['none', 'small', 'medium', 'large', 'full']),
  variant: PropTypes.oneOf(['text', 'outlined', 'contained', 'disabled']),
  /* color prop must have all the possible keys of variants defined above */
  color: PropTypes.oneOf([
    'default',
    'primary',
    'primaryDark',
    'primaryActive',
    'secondary',
    'white',
    'black',
    'inherit',
    'light',
    'translucent',
  ]),
  border: PropTypes.oneOf([
    'none',
    'light',
    'default',
    'primary',
    'primaryActive',
    'secondary',
    'white',
    'black',
  ]),
  /** Whether the button should have full width  */
  fullWidth: PropTypes.bool,
=======
  size: PropTypes.oneOf([ButtonEnums.size.medium, ButtonEnums.size.small]),
>>>>>>> 652e61a4
  /** Whether the button should be disabled  */
  disabled: PropTypes.bool,
  /** Button type  */
  type: PropTypes.oneOf([ButtonEnums.type.primary, ButtonEnums.type.secondary]),
  name: PropTypes.string,
  /** Button start icon name - if any icon is specified  */
  startIcon: PropTypes.node,
  /** Button end icon name - if any icon is specified  */
  endIcon: PropTypes.node,
  /** Additional TailwindCSS classnames */
  className: PropTypes.string,
};

export default Button;<|MERGE_RESOLUTION|>--- conflicted
+++ resolved
@@ -11,100 +11,12 @@
 const layoutClasses =
   'box-content inline-flex flex-row items-center justify-center gap-[5px] justify center px-[10px] outline-none rounded';
 
-<<<<<<< HEAD
-const variants = {
-  text: {
-    default:
-      'text-primary-light hover:bg-primary-light hover:text-white active:opacity-80 focus:bg-primary-light focus:text-white',
-    primary:
-      'text-primary-main hover:bg-primary-main hover:text-white active:opacity-80 focus:bg-primary-main focus:text-white',
-    secondary:
-      'text-secondary-light hover:bg-secondary-light hover:text-white active:opacity-80 focus:bg-secondary-light focus:text-white',
-    white:
-      'text-white hover:bg-white hover:text-black active:opacity-80 focus:bg-white focus:text-black',
-    black:
-      'text-black hover:bg-black hover:text-white focus:bg-black focus:text-white active:opacity-80',
-  },
-  outlined: {
-    default:
-      'text-primary-light hover:bg-primary-light hover:text-black focus:text-black focus:bg-primary-light active:opacity-80',
-    primary:
-      'text-primary-main hover:opacity-80 active:opacity-100 focus:opacity-80',
-    secondary:
-      'text-secondary-light hover:opacity-80 active:opacity-100 focus:opacity-80',
-    translucent:
-      'text-white hover:opacity-80 active:opacity-100 focus:opacity-80',
-    white:
-      'text-black hover:bg-primary-main focus:bg-primary-main hover:border-black focus:border-black',
-    black:
-      'text-white hover:bg-primary-main focus:bg-primary-main hover:border-black focus:border-black',
-    primaryActive:
-      'text-primary-active hover:opacity-80 active:opacity-100 focus:opacity-80',
-    primaryLight:
-      'border bg-transparent border-primary-main text-white hover:opacity-80 active:opacity-100 focus:opacity-80',
-  },
-  contained: {
-    default: 'text-black hover:opacity-80 active:opacity-100 focus:opacity-80',
-    primary: 'text-white hover:opacity-80 active:opacity-100 focus:opacity-80',
-    primaryDark:
-      'text-primary-active hover:opacity-80 active:opacity-100 focus:opacity-80',
-    secondary:
-      'text-white hover:opacity-80 active:opacity-100 focus:opacity-80',
-    white: 'text-black hover:opacity-80 active:opacity-100 focus:opacity-80',
-    black: 'text-white hover:opacity-80 active:opacity-100 focus:opacity-80',
-    light:
-      'border text-black hover:opacity-80 active:opacity-100 focus:opacity-80',
-  },
-  disabled: {
-    default: 'cursor-not-allowed opacity-50 text-black',
-    primary: 'cursor-not-allowed opacity-50 text-white',
-    secondary: 'cursor-not-allowed opacity-50 text-white',
-    white: 'cursor-not-allowed opacity-50 text-black',
-    black: 'cursor-not-allowed opacity-50 text-white',
-    light: 'cursor-not-allowed opacity-50 border text-black',
-  },
-};
-
-const defaultVariantBackGroundColor = {
-  text: {
-    default: '',
-    primary: '',
-    secondary: '',
-    white: '',
-    black: '',
-  },
-  outlined: {
-    default: 'bg-transparent',
-    primary: 'bg-transparent',
-    secondary: 'bg-transparent',
-    black: 'bg-black',
-    white: '',
-  },
-  contained: {
-    default: 'bg-primary-light',
-    primary: 'bg-primary-main',
-    primaryDark: 'bg-primary-dark',
-    secondary: 'bg-secondary-light',
-    white: 'bg-white',
-    black: 'bg-black',
-    light: 'bg-primary-light',
-  },
-  disabled: {
-    default: 'bg-primary-light',
-    primary: 'bg-primary-main',
-    secondary: 'bg-secondary-light',
-    white: 'bg-white',
-    black: 'bg-black',
-    light: 'bg-primary-light',
-  },
-=======
 const baseFontTextClasses =
   'leading-[1.2] font-sans text-center whitespace-nowrap';
 
 const fontTextClasses = {
   [ButtonEnums.type.primary]: classnames(baseFontTextClasses, 'font-semibold'),
   [ButtonEnums.type.secondary]: classnames(baseFontTextClasses, 'font-400'),
->>>>>>> 652e61a4
 };
 
 const baseEnabledEffectClasses =
@@ -220,39 +132,7 @@
   /** Callback to be called when the button is clicked  */
   onClick: PropTypes.func.isRequired,
   /** Button size  */
-<<<<<<< HEAD
-  size: PropTypes.oneOf(['small', 'medium', 'large', 'initial', 'inherit']),
-  /** Button corner roundness  */
-  rounded: PropTypes.oneOf(['none', 'small', 'medium', 'large', 'full']),
-  variant: PropTypes.oneOf(['text', 'outlined', 'contained', 'disabled']),
-  /* color prop must have all the possible keys of variants defined above */
-  color: PropTypes.oneOf([
-    'default',
-    'primary',
-    'primaryDark',
-    'primaryActive',
-    'secondary',
-    'white',
-    'black',
-    'inherit',
-    'light',
-    'translucent',
-  ]),
-  border: PropTypes.oneOf([
-    'none',
-    'light',
-    'default',
-    'primary',
-    'primaryActive',
-    'secondary',
-    'white',
-    'black',
-  ]),
-  /** Whether the button should have full width  */
-  fullWidth: PropTypes.bool,
-=======
   size: PropTypes.oneOf([ButtonEnums.size.medium, ButtonEnums.size.small]),
->>>>>>> 652e61a4
   /** Whether the button should be disabled  */
   disabled: PropTypes.bool,
   /** Button type  */
