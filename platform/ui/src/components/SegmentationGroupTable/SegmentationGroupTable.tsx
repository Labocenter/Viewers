--- conflicted
+++ resolved
@@ -64,11 +64,7 @@
     }
 
     setActiveSegmentationId(activeSegmentationIdToSet);
-<<<<<<< HEAD
-  }, [segmentations, activeSegmentationId]);
-=======
   }, [segmentations]);
->>>>>>> 10ca35d5
 
   const activeSegmentation = segmentations?.find(
     segmentation => segmentation.id === activeSegmentationId
@@ -82,11 +78,7 @@
           activeSegmentation && [
             {
               name: 'settings-bars',
-<<<<<<< HEAD
-              onClick: () => setIsConfigOpen(!isConfigOpen),
-=======
               onClick: () => setIsConfigOpen(isOpen => !isOpen),
->>>>>>> 10ca35d5
             },
           ]
         }
@@ -133,11 +125,7 @@
         {activeSegmentation && (
           <div className="ohif-scrollbar mt-1.5 flex min-h-0 flex-col overflow-y-hidden">
             {activeSegmentation?.segments?.map(segment => {
-<<<<<<< HEAD
-              if (segment === undefined || segment === null) {
-=======
               if (!segment) {
->>>>>>> 10ca35d5
                 return null;
               }
 
@@ -220,29 +208,6 @@
 
 SegmentationGroupTable.defaultProps = {
   segmentations: [],
-<<<<<<< HEAD
-  activeSegmentationId: '',
-  showAddSegmentation: true,
-  showAddSegment: true,
-  onClick: () => {},
-  onEdit: () => {},
-  onDelete: () => {},
-  onToggleLocked: () => {},
-  onToggleVisibility: () => {},
-  onToggleVisibilityAll: () => {},
-  segmentationConfig: {
-    initialConfig: {
-      fillAlpha: 0.5,
-      fillAlphaInactive: 0.5,
-      outlineWidthActive: 1,
-      outlineOpacity: 1,
-      outlineOpacityInactive: 0.5,
-      renderFill: true,
-      renderInactiveSegmentations: true,
-      renderOutline: true,
-    },
-  },
-=======
   disableEditing: false,
   showAddSegmentation: true,
   showAddSegment: true,
@@ -261,7 +226,6 @@
   onToggleSegmentVisibility: () => {},
   onToggleSegmentLock: () => {},
   onSegmentColorClick: () => {},
->>>>>>> 10ca35d5
   setFillAlpha: () => {},
   setFillAlphaInactive: () => {},
   setOutlineWidthActive: () => {},
