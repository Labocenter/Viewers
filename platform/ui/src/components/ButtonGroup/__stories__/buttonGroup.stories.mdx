--- conflicted
+++ resolved
@@ -75,58 +75,6 @@
 
 ## Usage
 
-<<<<<<< HEAD
-=======
-### Variants
-
-There are three different variants of ButtonGroup:
-
-<Canvas>
-  <Story name="Variants">
-    <div className="flex flex-col space-y-2">
-      <ButtonGroup variant="text">
-        <Button>Text</Button>
-        <Button>Text</Button>
-        <Button>Text</Button>
-      </ButtonGroup>
-      <ButtonGroup variant="outlined">
-        <Button>Outlined</Button>
-        <Button>Outlined</Button>
-        <Button>Outlined</Button>
-      </ButtonGroup>
-      <ButtonGroup variant="contained">
-        <Button>Contained</Button>
-        <Button>Contained</Button>
-        <Button>Contained</Button>
-      </ButtonGroup>
-    </div>
-  </Story>
-</Canvas>
-
-### Orientation
-
-You can change the orientation of the buttons in the group by setting the `orientation` prop.
-
-<Canvas>
-  <Story name="Orientation Horizontal">
-    <ButtonGroup orientation="horizontal">
-      <Button>Horizontal-1</Button>
-      <Button>Horizontal-2</Button>
-    </ButtonGroup>
-  </Story>
-</Canvas>
-
-Or vertical
-
-<Canvas>
-  <Story name="Orientation Vertical">
-    <ButtonGroup orientation="vertical">
-      <Button>Vertical-1</Button>
-      <Button>Vertical-2</Button>
-    </ButtonGroup>
-  </Story>
-</Canvas>
->>>>>>> ef58893c
 
 ## Contribute
 
