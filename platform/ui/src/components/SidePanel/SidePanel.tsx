--- conflicted
+++ resolved
@@ -208,12 +208,7 @@
           {/** Panel Header with Arrow and Close Actions */}
           <div
             className={classnames(
-<<<<<<< HEAD
               'flex flex-static px-[10px] bg-primary-dark h-9 cursor-pointer'
-=======
-              'flex-static bg-primary-dark flex h-9 cursor-pointer px-[10px]',
-              tabs.length === 1 && 'mb-1'
->>>>>>> ef58893c
             )}
             onClick={() => {
               updatePanelOpen(prev => !prev);
