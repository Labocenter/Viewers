--- conflicted
+++ resolved
@@ -18,14 +18,7 @@
 export type * from './PanelModule';
 export type * from './IPubSub';
 export type * from './Color';
-<<<<<<< HEAD
-export type * from '../services/ToolbarService/ToolbarService';
-
-// Enum exports
-export * from './TimingEnum';
-=======
 export type * from '../services/ToolbarService/ToolBarService';
->>>>>>> 2e8e8996
 
 /**
  * Export the types used within the various services and managers, but
