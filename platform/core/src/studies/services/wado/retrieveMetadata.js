import { api } from 'dicomweb-client';
import DICOMWeb from '../../../DICOMWeb/';
import isLowPriorityModality from '../../../utils/isLowPriorityModality';

const INFO = Symbol('INFO');

const WADOProxy = {
  convertURL: (url, server) => {
    // TODO: Remove all WADOProxy stuff from this file
    return url;
  },
};

function parseFloatArray(obj) {
  const result = [];

  if (!obj) {
    return result;
  }

  const objs = obj.split('\\');
  for (let i = 0; i < objs.length; i++) {
    result.push(parseFloat(objs[i]));
  }

  return result;
}

/**
 * Simple cache schema for retrieved color palettes.
 */
const paletteColorCache = {
  count: 0,
  maxAge: 24 * 60 * 60 * 1000, // 24h cache?
  entries: {},
  isValidUID: function (paletteUID) {
    return typeof paletteUID === 'string' && paletteUID.length > 0;
  },
  get: function (paletteUID) {
    let entry = null;
    if (this.entries.hasOwnProperty(paletteUID)) {
      entry = this.entries[paletteUID];
      // check how the entry is...
      if (Date.now() - entry.time > this.maxAge) {
        // entry is too old... remove entry.
        delete this.entries[paletteUID];
        this.count--;
        entry = null;
      }
    }
    return entry;
  },
  add: function (entry) {
    if (this.isValidUID(entry.uid)) {
      let paletteUID = entry.uid;
      if (this.entries.hasOwnProperty(paletteUID) !== true) {
        this.count++; // increment cache entry count...
      }
      entry.time = Date.now();
      this.entries[paletteUID] = entry;
      // @TODO: Add logic to get rid of old entries and reduce memory usage...
    }
  },
};

/** Returns a WADO url for an instance
 *
 * @param studyInstanceUid
 * @param seriesInstanceUid
 * @param sopInstanceUid
 * @returns  {string}
 */
function buildInstanceWadoUrl(
  server,
  studyInstanceUid,
  seriesInstanceUid,
  sopInstanceUid
) {
  // TODO: This can be removed, since DICOMWebClient has the same function. Not urgent, though
  const params = [];

  params.push('requestType=WADO');
  params.push(`studyUID=${studyInstanceUid}`);
  params.push(`seriesUID=${seriesInstanceUid}`);
  params.push(`objectUID=${sopInstanceUid}`);
  params.push('contentType=application/dicom');
  params.push('transferSyntax=*');

  const paramString = params.join('&');

  return `${server.wadoUriRoot}?${paramString}`;
}

function buildInstanceWadoRsUri(
  server,
  studyInstanceUid,
  seriesInstanceUid,
  sopInstanceUid
) {
  return `${server.wadoRoot}/studies/${studyInstanceUid}/series/${seriesInstanceUid}/instances/${sopInstanceUid}`;
}

function buildInstanceFrameWadoRsUri(
  server,
  studyInstanceUid,
  seriesInstanceUid,
  sopInstanceUid,
  frame
) {
  const baseWadoRsUri = buildInstanceWadoRsUri(
    server,
    studyInstanceUid,
    seriesInstanceUid,
    sopInstanceUid
  );
  frame = frame != null || 1;

  return `${baseWadoRsUri}/frames/${frame}`;
}

/**
 * Parses the SourceImageSequence, if it exists, in order
 * to return a ReferenceSOPInstanceUID. The ReferenceSOPInstanceUID
 * is used to refer to this image in any accompanying DICOM-SR documents.
 *
 * @param instance
 * @returns {String} The ReferenceSOPInstanceUID
 */
function getSourceImageInstanceUid(instance) {
  // TODO= Parse the whole Source Image Sequence
  // This is a really poor workaround for now.
  // Later we should probably parse the whole sequence.
  var SourceImageSequence = instance['00082112'];
  if (
    SourceImageSequence &&
    SourceImageSequence.Value &&
    SourceImageSequence.Value.length &&
    SourceImageSequence.Value[0]['00081155'].Value
  ) {
    return SourceImageSequence.Value[0]['00081155'].Value[0];
  }
}

function getPaletteColor(server, instance, tag, lutDescriptor) {
  const numLutEntries = lutDescriptor[0];
  const bits = lutDescriptor[2];

  let uri = WADOProxy.convertURL(instance[tag].BulkDataURI, server);

  // TODO: Workaround for dcm4chee behind SSL-terminating proxy returning
  // incorrect bulk data URIs
  if (server.wadoRoot.indexOf('https') === 0 && !uri.includes('https')) {
    uri = uri.replace('http', 'https');
  }

  const config = {
    url: server.wadoRoot, //BulkDataURI is absolute, so this isn't used
    headers: DICOMWeb.getAuthorizationHeader(server),
  };
  const dicomWeb = new api.DICOMwebClient(config);
  const options = {
    BulkDataURI: uri,
  };

  const readUInt16 = (byteArray, position) => {
    return byteArray[position] + byteArray[position + 1] * 256;
  };

  const arrayBufferToPaletteColorLUT = result => {
    const arraybuffer = result[0];
    const byteArray = new Uint8Array(arraybuffer);
    const lut = [];

    for (let i = 0; i < numLutEntries; i++) {
      if (bits === 16) {
        lut[i] = readUInt16(byteArray, i * 2);
      } else {
        lut[i] = byteArray[i];
      }
    }

    return lut;
  };

  return dicomWeb.retrieveBulkData(options).then(arrayBufferToPaletteColorLUT);
}

/**
 * Fetch palette colors for instances with "PALETTE COLOR" photometricInterpretation.
 *
 * @param server {Object} Current server;
 * @param instance {Object} The retrieved instance metadata;
 * @returns {String} The ReferenceSOPInstanceUID
 */
async function getPaletteColors(server, instance, lutDescriptor) {
  let paletteUID = DICOMWeb.getString(instance['00281199']);

  return new Promise((resolve, reject) => {
    let entry;
    if (paletteColorCache.isValidUID(paletteUID)) {
      entry = paletteColorCache.get(paletteUID);

      if (entry) {
        return resolve(entry);
      }
    }

    // no entry in cache... Fetch remote data.
    const r = getPaletteColor(server, instance, '00281201', lutDescriptor);
    const g = getPaletteColor(server, instance, '00281202', lutDescriptor);
    const b = getPaletteColor(server, instance, '00281203', lutDescriptor);

    const promises = [r, g, b];

    Promise.all(promises).then(args => {
      entry = {
        red: args[0],
        green: args[1],
        blue: args[2],
      };

      // when paletteUID is present, the entry can be cached...
      entry.uid = paletteUID;
      paletteColorCache.add(entry);

      resolve(entry);
    });
  });
}

function getFrameIncrementPointer(element) {
  const frameIncrementPointerNames = {
    '00181065': 'frameTimeVector',
    '00181063': 'frameTime',
  };

  if (!element || !element.Value || !element.Value.length) {
    return;
  }

  const value = element.Value[0];
  return frameIncrementPointerNames[value];
}

function getRadiopharmaceuticalInfo(instance) {
  const modality = DICOMWeb.getString(instance['00080060']);

  if (modality !== 'PT') {
    return;
  }

  const radiopharmaceuticalInfo = instance['00540016'];
  if (
    radiopharmaceuticalInfo === undefined ||
    !radiopharmaceuticalInfo.Value ||
    !radiopharmaceuticalInfo.Value.length
  ) {
    return;
  }

  const firstPetRadiopharmaceuticalInfo = radiopharmaceuticalInfo.Value[0];
  return {
    radiopharmaceuticalStartTime: DICOMWeb.getString(
      firstPetRadiopharmaceuticalInfo['00181072']
    ),
    radionuclideTotalDose: DICOMWeb.getNumber(
      firstPetRadiopharmaceuticalInfo['00181074']
    ),
    radionuclideHalfLife: DICOMWeb.getNumber(
      firstPetRadiopharmaceuticalInfo['00181075']
    ),
  };
}

async function makeSOPInstance(server, study, instance) {
  const { studyInstanceUid } = study;
  const seriesInstanceUid = DICOMWeb.getString(instance['0020000E']);
  let series = study.seriesMap[seriesInstanceUid];

  if (!series) {
    series = {
      seriesInstanceUid,
      seriesDescription: DICOMWeb.getString(instance['0008103E']),
      modality: DICOMWeb.getString(instance['00080060']),
      seriesNumber: DICOMWeb.getNumber(instance['00200011']),
      seriesDate: DICOMWeb.getString(instance['00080021']),
      seriesTime: DICOMWeb.getString(instance['00080031']),
      instances: [],
    };
    study.seriesMap[seriesInstanceUid] = series;
    study.seriesList.push(series);
  }

  const sopInstanceUid = DICOMWeb.getString(instance['00080018']);
  const wadouri = buildInstanceWadoUrl(
    server,
    studyInstanceUid,
    seriesInstanceUid,
    sopInstanceUid
  );
  const baseWadoRsUri = buildInstanceWadoRsUri(
    server,
    studyInstanceUid,
    seriesInstanceUid,
    sopInstanceUid
  );
  const wadorsuri = buildInstanceFrameWadoRsUri(
    server,
    studyInstanceUid,
    seriesInstanceUid,
    sopInstanceUid
  );

  const sopInstance = {
    imageType: DICOMWeb.getString(instance['00080008']),
    sopClassUid: DICOMWeb.getString(instance['00080016']),
    modality: DICOMWeb.getString(instance['00080060']),
    sopInstanceUid,
    instanceNumber: DICOMWeb.getNumber(instance['00200013']),
    imagePositionPatient: DICOMWeb.getString(instance['00200032']),
    imageOrientationPatient: DICOMWeb.getString(instance['00200037']),
    frameOfReferenceUID: DICOMWeb.getString(instance['00200052']),
    sliceLocation: DICOMWeb.getNumber(instance['00201041']),
    samplesPerPixel: DICOMWeb.getNumber(instance['00280002']),
    photometricInterpretation: DICOMWeb.getString(instance['00280004']),
    planarConfiguration: DICOMWeb.getNumber(instance['00280006']),
    rows: DICOMWeb.getNumber(instance['00280010']),
    columns: DICOMWeb.getNumber(instance['00280011']),
    pixelSpacing: DICOMWeb.getString(instance['00280030']),
    pixelAspectRatio: DICOMWeb.getString(instance['00280034']),
    bitsAllocated: DICOMWeb.getNumber(instance['00280100']),
    bitsStored: DICOMWeb.getNumber(instance['00280101']),
    highBit: DICOMWeb.getNumber(instance['00280102']),
    pixelRepresentation: DICOMWeb.getNumber(instance['00280103']),
    smallestPixelValue: DICOMWeb.getNumber(instance['00280106']),
    largestPixelValue: DICOMWeb.getNumber(instance['00280107']),
    windowCenter: DICOMWeb.getString(instance['00281050']),
    windowWidth: DICOMWeb.getString(instance['00281051']),
    rescaleIntercept: DICOMWeb.getNumber(instance['00281052']),
    rescaleSlope: DICOMWeb.getNumber(instance['00281053']),
    rescaleType: DICOMWeb.getNumber(instance['00281054']),
    sourceImageInstanceUid: getSourceImageInstanceUid(instance),
    laterality: DICOMWeb.getString(instance['00200062']),
    viewPosition: DICOMWeb.getString(instance['00185101']),
    acquisitionDateTime: DICOMWeb.getString(instance['0008002A']),
    numberOfFrames: DICOMWeb.getNumber(instance['00280008']),
    frameIncrementPointer: getFrameIncrementPointer(instance['00280009']),
    frameTime: DICOMWeb.getNumber(instance['00181063']),
    frameTimeVector: parseFloatArray(DICOMWeb.getString(instance['00181065'])),
    sliceThickness: DICOMWeb.getNumber(instance['00180050']),
    spacingBetweenSlices: DICOMWeb.getString(instance['00180088']),
    lossyImageCompression: DICOMWeb.getString(instance['00282110']),
    derivationDescription: DICOMWeb.getString(instance['00282111']),
    lossyImageCompressionRatio: DICOMWeb.getString(instance['00282112']),
    lossyImageCompressionMethod: DICOMWeb.getString(instance['00282114']),
    echoNumber: DICOMWeb.getString(instance['00180086']),
    contrastBolusAgent: DICOMWeb.getString(instance['00180010']),
    radiopharmaceuticalInfo: getRadiopharmaceuticalInfo(instance),
    baseWadoRsUri: baseWadoRsUri,
    wadouri: WADOProxy.convertURL(wadouri, server),
    wadorsuri: WADOProxy.convertURL(wadorsuri, server),
    wadoRoot: server.wadoRoot,
    imageRendering: server.imageRendering,
    thumbnailRendering: server.thumbnailRendering,
  };

  // Get additional information if the instance uses "PALETTE COLOR" photometric interpretation
  if (sopInstance.photometricInterpretation === 'PALETTE COLOR') {
    const redPaletteColorLookupTableDescriptor = parseFloatArray(
      DICOMWeb.getString(instance['00281101'])
    );
    const greenPaletteColorLookupTableDescriptor = parseFloatArray(
      DICOMWeb.getString(instance['00281102'])
    );
    const bluePaletteColorLookupTableDescriptor = parseFloatArray(
      DICOMWeb.getString(instance['00281103'])
    );
    const palettes = await getPaletteColors(
      server,
      instance,
      redPaletteColorLookupTableDescriptor
    );

    if (palettes) {
      if (palettes.uid) {
        sopInstance.paletteColorLookupTableUID = palettes.uid;
      }

      sopInstance.redPaletteColorLookupTableData = palettes.red;
      sopInstance.greenPaletteColorLookupTableData = palettes.green;
      sopInstance.bluePaletteColorLookupTableData = palettes.blue;
      sopInstance.redPaletteColorLookupTableDescriptor = redPaletteColorLookupTableDescriptor;
      sopInstance.greenPaletteColorLookupTableDescriptor = greenPaletteColorLookupTableDescriptor;
      sopInstance.bluePaletteColorLookupTableDescriptor = bluePaletteColorLookupTableDescriptor;
    }
  }

  series.instances.push(sopInstance);
  return sopInstance;
}

/**
 * Create a plain JS object that describes a study (a study descriptor object)
 * @param {Object} server Object with server configuration paramenters
 * @param {Object} aSopInstance a SOP Instance from which study information will be added
 */
function createStudy(server, aSopInstance) {
  // TODO: Pass a reference ID to the server instead of including the URLs here
  return {
    seriesList: [],
    seriesMap: Object.create(null),
    seriesLoader: null,
    wadoUriRoot: server.wadoUriRoot,
    wadoRoot: server.wadoRoot,
    qidoRoot: server.qidoRoot,
    patientName: DICOMWeb.getName(aSopInstance['00100010']),
    patientId: DICOMWeb.getString(aSopInstance['00100020']),
    patientAge: DICOMWeb.getNumber(aSopInstance['00101010']),
    patientSize: DICOMWeb.getNumber(aSopInstance['00101020']),
    patientWeight: DICOMWeb.getNumber(aSopInstance['00101030']),
    accessionNumber: DICOMWeb.getString(aSopInstance['00080050']),
    studyDate: DICOMWeb.getString(aSopInstance['00080020']),
    modalities: DICOMWeb.getString(aSopInstance['00080061']),
    studyDescription: DICOMWeb.getString(aSopInstance['00081030']),
    imageCount: DICOMWeb.getString(aSopInstance['00201208']),
    studyInstanceUid: DICOMWeb.getString(aSopInstance['0020000D']),
    institutionName: DICOMWeb.getString(aSopInstance['00080080']),
  };
}

/**
 * Add a list of SOP Instances to a given study object descriptor
 * @param {Object} server Object with server configuration paramenters
 * @param {Object} study The study descriptor to which the given SOP instances will be added
 * @param {Array} sopInstanceList A list of SOP instance objects
 */
async function addInstancesToStudy(server, study, sopInstanceList) {
  return Promise.all(
    sopInstanceList.map(function (sopInstance) {
      return makeSOPInstance(server, study, sopInstance);
    })
  );
}

/**
 * Parses result data from a WADO search into Study MetaData
 * Returns an object populated with study metadata, including the
 * series list.
 *
 * @param {Object} server Object with server configuration paramenters
 * @param {Array} sopInstanceList List of SOP Instances that build up to the study
 * @resolves {{seriesList: Array, patientName: *, patientId: *, accessionNumber: *, studyDate: *, modalities: *, studyDescription: *, imageCount: *, studyInstanceUid: *}}
 */
async function createStudyFromSOPInstanceList(server, sopInstanceList) {
  if (Array.isArray(sopInstanceList) && sopInstanceList.length > 0) {
    const firstSopInstance = sopInstanceList[0];
    const study = createStudy(server, firstSopInstance);
    await addInstancesToStudy(server, study, sopInstanceList);
    return study;
  }
  throw new Error('Failed to create study out of provided SOP instance list');
}

/**
 * Retrieve Study metadata from a DICOM server. If the server is configured to use lazy load, only the first series
 * will be loaded and the property "studyLoader" will be set to let consumer load remaining series as needed
 * @param {Object} server Object with server configuration paramenters
 * @param {string} studyInstanceUid The Study Instance UID of the study which needs to be loaded
 * @returns {Object} A study descriptor object
 */
<<<<<<< HEAD
async function RetrieveMetadata(server, studyInstanceUid, queryParams) {
  return (server.enableStudyLazyLoad
=======
async function RetrieveMetadata(server, studyInstanceUid) {
  return (server.enableStudyLazyLoad !== false
>>>>>>> 97786b80
    ? lazyLoadStudyMetadata
    : loadStudyMetadata)(server, studyInstanceUid, queryParams);
}

/**
 *
 * @param {*} server
 * @param {*} studyInstanceUID
 */
async function loadStudyMetadata(server, studyInstanceUID, queryParams) {
  const dicomWeb = new api.DICOMwebClient({
    url: server.wadoRoot,
    headers: DICOMWeb.getAuthorizationHeader(server),
  });
  return dicomWeb
    .retrieveStudyMetadata({ studyInstanceUID })
    .then(result => createStudyFromSOPInstanceList(server, result));
}

async function lazyLoadStudyMetadata(server, studyInstanceUid, queryParams) {
  const studySeriesList = await searchStudySeries(server, studyInstanceUid);
  const sortedList = studySeriesList.sort(seriesSortingCriteria);
  const seriesInstanceUids = promote(sortedList, queryParams).map(series => getSeriesInfo(series).seriesInstanceUid);

  const dicomWeb = new api.DICOMwebClient({
    url: server.wadoRoot,
    headers: DICOMWeb.getAuthorizationHeader(server),
  });
  const seriesLoader = makeSeriesLoader(
    dicomWeb,
    studyInstanceUid,
    seriesInstanceUids
  );
  const firstSeries = await seriesLoader.next();
  const study = await createStudyFromSOPInstanceList(
    server,
    firstSeries.sopInstances
  );
  if (seriesLoader.hasNext()) {
    attachSeriesLoader(server, study, seriesLoader);
  }
  return study;
}

function attachSeriesLoader(server, study, seriesLoader) {
  study.seriesLoader = Object.freeze({
    hasNext() {
      return seriesLoader.hasNext();
    },
    async next() {
      const series = await seriesLoader.next();
      await addInstancesToStudy(server, study, series.sopInstances);
      return study.seriesMap[series.seriesInstanceUID];
    },
  });
}

/**
 * Creates an immutable series loader object which loads each series sequentially using the iterator interface
 * @param {DICOMWebClient} dicomWebClient The DICOMWebClient instance to be used for series load
 * @param {string} studyInstanceUID The Study Instance UID from which series will be loaded
 * @param {Array} seriesInstanceUIDList A list of Series Instance UIDs
 * @returns {Object} Returns an object which supports loading of instances from each of given Series Instance UID
 */
function makeSeriesLoader(
  dicomWebClient,
  studyInstanceUID,
  seriesInstanceUIDList
) {
  return Object.freeze({
    hasNext() {
      return seriesInstanceUIDList.length > 0;
    },
    async next() {
      const seriesInstanceUID = seriesInstanceUIDList.shift();
      const sopInstances = await dicomWebClient.retrieveSeriesMetadata({
        studyInstanceUID,
        seriesInstanceUID,
      });
      return { studyInstanceUID, seriesInstanceUID, sopInstances };
    },
  });
}

/**
 * Search series of a given study
 * @param {Object} server Object with server configuration paramenters
 * @param {string} studyInstanceUID The Study Instance UID to search series from;
 * @returns {Arrays} A list of Series Instance UIDs
 */
async function searchStudySeries(server, studyInstanceUID) {
  const dicomWeb = new api.DICOMwebClient({
    url: server.qidoRoot,
    headers: DICOMWeb.getAuthorizationHeader(server),
  });
  const seriesList = await dicomWeb.searchForSeries({ studyInstanceUID });
  return seriesList;
}

/**
 * Series sorting criteria: series considered low priority are moved to the end
 * of the list and series number is used to break ties
 * @param {Object} firstSeries
 * @param {Object} secondSeries
 */
function seriesSortingCriteria(firstSeries, secondSeries) {
  const a = getSeriesInfo(firstSeries);
  const b = getSeriesInfo(secondSeries);
  if (!a.isLowPriority && b.isLowPriority) {
    return -1;
  }
  if (a.isLowPriority && !b.isLowPriority) {
    return 1;
  }
  return a.seriesNumber - b.seriesNumber;
}

/**
 * Creates an object with processed series information and saves its reference
 * inside the series object itself to simplify sorting
 * @param {Object} series The raw series object
 */
function getSeriesInfo(series) {
  let info = series[INFO];
  if (!info) {
    const modality = DICOMWeb.getString(series['00080060'], '').toUpperCase();
    info = Object.freeze({
      modality,
      isLowPriority: isLowPriorityModality(modality),
      seriesInstanceUid: DICOMWeb.getString(series['0020000E']),
      seriesNumber: DICOMWeb.getNumber(series['00200011'], 0) || 0,
    });
    series[INFO] = info;
  }
  return info;
}

const promote = (studySeriesList, queryParams) => {
  let response = [...studySeriesList];

  if (queryParams && Object.keys(queryParams).length > 0) {
    let index = response.findIndex(series => {
      const valueToCompare = DICOMWeb.getString(series['0020000E']);
      return valueToCompare === queryParams.seriesInstanceUID;
    });

    if (index > 0) {
      const first = response.splice(index, 1);
      response = [...first, ...response];
    }
  }

  return response;
}

export default RetrieveMetadata;<|MERGE_RESOLUTION|>--- conflicted
+++ resolved
@@ -468,13 +468,8 @@
  * @param {string} studyInstanceUid The Study Instance UID of the study which needs to be loaded
  * @returns {Object} A study descriptor object
  */
-<<<<<<< HEAD
 async function RetrieveMetadata(server, studyInstanceUid, queryParams) {
-  return (server.enableStudyLazyLoad
-=======
-async function RetrieveMetadata(server, studyInstanceUid) {
   return (server.enableStudyLazyLoad !== false
->>>>>>> 97786b80
     ? lazyLoadStudyMetadata
     : loadStudyMetadata)(server, studyInstanceUid, queryParams);
 }
