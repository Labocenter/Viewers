import log from '../log.js';
import { Command, Commands } from '../types/Command';

/**
 * The definition of a command
 *
 * @typedef {Object} CommandDefinition
 * @property {Function} commandFn - Command to call
 * @property {Object} options - Object of params to pass action
 */

/**
 * The Commands Manager tracks named commands (or functions) that are scoped to
 * a context. When we attempt to run a command with a given name, we look for it
 * in our active contexts. If found, we run the command, passing in any application
 * or call specific data specified in the command's definition.
 *
 * NOTE: A more robust version of the CommandsManager lives in v1. If you're looking
 * to extend this class, please check it's source before adding new methods.
 */
export class CommandsManager {
  constructor({} = {}) {
    this.contexts = {};
  }

  /**
   * Allows us to create commands "per context". An example would be the "Cornerstone"
   * context having a `SaveImage` command, and the "VTK" context having a `SaveImage`
   * command. The distinction of a context allows us to call the command in either
   * context, and have faith that the correct command will be run.
   *
   * @method
   * @param {string} contextName - Namespace for commands
   * @returns {undefined}
   */
  createContext(contextName) {
    if (!contextName) {
      return;
    }

    if (this.contexts[contextName]) {
      return this.clearContext(contextName);
    }

    this.contexts[contextName] = {};
  }

  /**
   * Returns all command definitions for a given context
   *
   * @method
   * @param {string} contextName - Namespace for commands
   * @returns {Object} - the matched context
   */
  getContext(contextName) {
    const context = this.contexts[contextName];

    if (!context) {
      return;
    }

    return context;
  }

  /**
   * Clears all registered commands for a given context.
   *
   * @param {string} contextName - Namespace for commands
   * @returns {undefined}
   */
  clearContext(contextName) {
    if (!contextName) {
      return;
    }

    this.contexts[contextName] = {};
  }

  /**
   * Register a new command with the command manager. Scoped to a context, and
   * with a definition to assist command callers w/ providing the necessary params
   *
   * @method
   * @param {string} contextName - Namespace for command; often scoped to the extension that added it
   * @param {string} commandName - Unique name identifying the command
   * @param {CommandDefinition} definition - {@link CommandDefinition}
   */
  registerCommand(contextName, commandName, definition) {
    if (typeof definition !== 'object') {
      return;
    }

    const context = this.getContext(contextName);
    if (!context) {
      return;
    }

    context[commandName] = definition;
  }

  /**
   * Finds a command with the provided name if it exists in the specified context,
   * or a currently active context.
   *
   * @method
   * @param {String} commandName - Command to find
   * @param {String} [contextName] - Specific command to look in. Defaults to current activeContexts
   */
  getCommand = (commandName: string, contextName?: string) => {
    const contexts = [];

    if (contextName) {
      const context = this.getContext(contextName);
      if (context) {
        contexts.push(context);
      }
    } else {
      Object.keys(this.contexts).forEach(contextName => {
        contexts.push(this.getContext(contextName));
      });
    }

    if (contexts.length === 0) {
      return;
    }

    let foundCommand;
    contexts.forEach(context => {
      if (context[commandName]) {
        foundCommand = context[commandName];
      }
    });

    return foundCommand;
  };

  /**
   *
   * @method
   * @param {String} commandName
   * @param {Object} [options={}] - Extra options to pass the command. Like a mousedown event
   * @param {String} [contextName]
   */
  public runCommand(commandName: string, options = {}, contextName?: string) {
    const definition = this.getCommand(commandName, contextName);
    if (!definition) {
      log.warn(`Command "${commandName}" not found in current context`);
      return;
    }

    const { commandFn } = definition;
    const commandParams = Object.assign(
      {},
      definition.options, // "Command configuration"
      options // "Time of call" info
    );

    if (typeof commandFn !== 'function') {
      log.warn(`No commandFn was defined for command "${commandName}"`);
      return;
    } else {
      return commandFn(commandParams);
    }
  }

  /**
   * Run one or more commands with specified extra options.
   * Returns the result of the last command run.
   *
   * @param toRun - A specification of one or more commands
   * @param options - to include in the commands run beyond
   *   the commandOptions specified in the base.
   */
  public run(
    toRun: Command | Commands | Command[] | undefined,
    options?: Record<string, unknown>,
    defaultCommand?: string
  ): unknown {
    if (!toRun) {
      return;
    }
    const commands =
      (Array.isArray(toRun) && toRun) ||
      ((toRun as Command).commandName && [toRun]) ||
      (Array.isArray((toRun as Commands).commands) && (toRun as Commands).commands);
    if (!commands) {
      console.log("Command isn't runnable", toRun);
      return;
    }

    let result;
<<<<<<< HEAD
    (commands as Command[]).forEach(
      ({ commandName = defaultCommand, commandOptions, context }) => {
        if (commandName) {
          result = this.runCommand(
            commandName,
            {
              ...commandOptions,
              ...options,
            },
            context
          );
        } else {
          console.warn('No command name supplied in', toRun);
        }
=======
    (commands as Command[]).forEach(({ commandName, commandOptions, context }) => {
      if (commandName) {
        result = this.runCommand(
          commandName,
          {
            ...commandOptions,
            ...options,
          },
          context
        );
      } else {
        console.warn('No command name supplied in', toRun);
>>>>>>> 33f12594
      }
    });

    return result;
  }
}

export default CommandsManager;<|MERGE_RESOLUTION|>--- conflicted
+++ resolved
@@ -189,23 +189,7 @@
     }
 
     let result;
-<<<<<<< HEAD
-    (commands as Command[]).forEach(
-      ({ commandName = defaultCommand, commandOptions, context }) => {
-        if (commandName) {
-          result = this.runCommand(
-            commandName,
-            {
-              ...commandOptions,
-              ...options,
-            },
-            context
-          );
-        } else {
-          console.warn('No command name supplied in', toRun);
-        }
-=======
-    (commands as Command[]).forEach(({ commandName, commandOptions, context }) => {
+    (commands as Command[]).forEach(({ commandName = defaultCommand, commandOptions, context }) => {
       if (commandName) {
         result = this.runCommand(
           commandName,
@@ -217,7 +201,6 @@
         );
       } else {
         console.warn('No command name supplied in', toRun);
->>>>>>> 33f12594
       }
     });
 
