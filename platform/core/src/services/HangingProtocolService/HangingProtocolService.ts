--- conflicted
+++ resolved
@@ -911,7 +911,7 @@
         const stage = stages[i];
         if (stage.id === stageId && stage.status !== 'disabled') {
           return i;
-        }
+      }
       }
       return;
     }
@@ -1224,7 +1224,7 @@
     for (const subMatch of match.matchingScores) {
       if (subMatch.displaySetInstanceUID === displaySetUID) {
         return;
-      }
+    }
     }
     throw new Error(
       `Reused viewport details ${id} with ds ${displaySetUID} not valid`
@@ -1431,11 +1431,10 @@
       }
 
       const studyDisplaySets = this.displaySets.filter(
-        it => it.StudyInstanceUID === study.StudyInstanceUID
+          it => it.StudyInstanceUID === study.StudyInstanceUID
       );
 
       const studyMatchDetails = this.protocolEngine.findMatch(
-<<<<<<< HEAD
           study,
           studyMatchingRules,
           {
@@ -1445,16 +1444,6 @@
             displaySetMatchDetails: this.displaySetMatchDetails,
           studyInstanceUIDsIndex,
           }
-=======
-        study,
-        studyMatchingRules,
-        {
-          studies: this.studies,
-          displaySets: studyDisplaySets,
-          allDisplaySets: this.displaySets,
-          displaySetMatchDetails: this.displaySetMatchDetails,
-        }
->>>>>>> 884577a2
       );
 
       // Prevent bestMatch from being updated if the matchDetails' required attribute check has failed
@@ -1463,10 +1452,10 @@
       }
 
       this.debug(
-        'study',
-        study.StudyInstanceUID,
-        'display sets #',
-        studyDisplaySets.length
+          'study',
+          study.StudyInstanceUID,
+          'display sets #',
+          studyDisplaySets.length
       );
       studyDisplaySets.forEach(displaySet => {
         const {
@@ -1475,15 +1464,15 @@
           displaySetInstanceUID,
         } = displaySet;
         const seriesMatchDetails = this.protocolEngine.findMatch(
-          displaySet,
-          seriesMatchingRules,
-          // Todo: why we have images here since the matching type does not have it
-          {
-            studies: this.studies,
-            instance: displaySet.images?.[0],
-            displaySetMatchDetails: this.displaySetMatchDetails,
-            displaySets: studyDisplaySets,
-          }
+            displaySet,
+            seriesMatchingRules,
+            // Todo: why we have images here since the matching type does not have it
+            {
+              studies: this.studies,
+              instance: displaySet.images?.[0],
+              displaySetMatchDetails: this.displaySetMatchDetails,
+              displaySets: studyDisplaySets,
+            }
         );
 
         // Prevent bestMatch from being updated if the matchDetails' required attribute check has failed
