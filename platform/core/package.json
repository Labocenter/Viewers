{
  "name": "@ohif/core",
  "version": "3.0.0",
  "description": "Generic business logic for web-based medical imaging applications",
  "author": "OHIF Core Team",
  "license": "MIT",
  "repository": "OHIF/Viewers",
  "main": "dist/index.umd.js",
  "module": "src/index.ts",
  "types": "src/types/index.ts",
  "sideEffects": "false",
  "publishConfig": {
    "access": "public"
  },
  "files": [
    "dist",
    "README.md"
  ],
  "engines": {
    "node": ">=14",
    "npm": ">=6",
    "yarn": ">=1.16.0"
  },
  "scripts": {
    "dev": "jest --watchAll",
    "dev:core": "yarn run dev",
    "build": "cross-env NODE_ENV=production webpack --config .webpack/webpack.prod.js",
    "build:package": "yarn run build",
    "start": "yarn run dev",
    "test:unit": "jest --watchAll",
    "test:unit:ci": "jest --ci --runInBand --collectCoverage"
  },
  "peerDependencies": {
    "cornerstone-math": "0.1.9",
<<<<<<< HEAD
    "@cornerstonejs/dicom-image-loader": "^0.6.3",
=======
    "@cornerstonejs/dicom-image-loader": "^0.6.4",
>>>>>>> 4172d042
    "@cornerstonejs/codec-charls": "^1.2.3",
    "@cornerstonejs/codec-libjpeg-turbo-8bit": "^1.2.2",
    "@cornerstonejs/codec-openjpeg": "^1.2.2",
    "@cornerstonejs/codec-openjph": "^2.4.2",
    "dicom-parser": "^1.8.21",
    "@ohif/ui": "^2.0.0"
  },
  "dependencies": {
    "@babel/runtime": "^7.20.13",
    "dcmjs": "^0.29.5",
    "dicomweb-client": "^0.10.2",
    "isomorphic-base64": "^1.0.2",
    "lodash.merge": "^4.6.1",
    "lodash.clonedeep": "^4.5.0",
    "moment": "^2.24.0",
    "query-string": "^6.14.0",
    "object-hash": "2.1.1",
    "gl-matrix": "^3.4.3",
    "validate.js": "^0.12.0"
  },
  "devDependencies": {
    "webpack-merge": "5.7.3"
  }
}<|MERGE_RESOLUTION|>--- conflicted
+++ resolved
@@ -32,11 +32,7 @@
   },
   "peerDependencies": {
     "cornerstone-math": "0.1.9",
-<<<<<<< HEAD
-    "@cornerstonejs/dicom-image-loader": "^0.6.3",
-=======
     "@cornerstonejs/dicom-image-loader": "^0.6.4",
->>>>>>> 4172d042
     "@cornerstonejs/codec-charls": "^1.2.3",
     "@cornerstonejs/codec-libjpeg-turbo-8bit": "^1.2.2",
     "@cornerstonejs/codec-openjpeg": "^1.2.2",
