{
  "name": "@ohif/core",
  "version": "3.7.0-beta.5",
  "description": "Generic business logic for web-based medical imaging applications",
  "author": "OHIF Core Team",
  "license": "MIT",
  "repository": "OHIF/Viewers",
  "main": "dist/ohif-core.umd.js",
  "module": "src/index.ts",
  "types": "src/types/index.ts",
  "sideEffects": "false",
  "publishConfig": {
    "access": "public"
  },
  "files": [
    "dist",
    "README.md"
  ],
  "engines": {
    "node": ">=14",
    "npm": ">=6",
    "yarn": ">=1.16.0"
  },
  "scripts": {
    "dev": "jest --watchAll",
    "dev:core": "yarn run dev",
    "build": "cross-env NODE_ENV=production webpack --config .webpack/webpack.prod.js",
    "build:package": "yarn run build",
    "start": "yarn run dev",
    "test:unit": "jest --watchAll",
    "test:unit:ci": "jest --ci --runInBand --collectCoverage"
  },
  "peerDependencies": {
    "@cornerstonejs/codec-charls": "^1.2.3",
    "@cornerstonejs/codec-libjpeg-turbo-8bit": "^1.2.2",
    "@cornerstonejs/codec-openjpeg": "^1.2.2",
    "@cornerstonejs/codec-openjph": "^2.4.2",
<<<<<<< HEAD
    "@cornerstonejs/dicom-image-loader": "^1.2.4",
    "@ohif/ui": "3.7.0-beta.4",
=======
    "@cornerstonejs/dicom-image-loader": "^1.1.8",
    "@ohif/ui": "3.7.0-beta.5",
>>>>>>> 652e61a4
    "cornerstone-math": "0.1.9",
    "dicom-parser": "^1.8.21"
  },
  "dependencies": {
    "@babel/runtime": "^7.20.13",
    "dcmjs": "^0.29.5",
    "dicomweb-client": "^0.10.2",
    "gl-matrix": "^3.4.3",
    "isomorphic-base64": "^1.0.2",
    "lodash.clonedeep": "^4.5.0",
    "lodash.merge": "^4.6.1",
    "moment": "^2.24.0",
    "object-hash": "2.1.1",
    "query-string": "^6.14.0",
    "validate.js": "^0.12.0"
  },
  "devDependencies": {
    "webpack-merge": "5.7.3"
  }
}<|MERGE_RESOLUTION|>--- conflicted
+++ resolved
@@ -35,13 +35,8 @@
     "@cornerstonejs/codec-libjpeg-turbo-8bit": "^1.2.2",
     "@cornerstonejs/codec-openjpeg": "^1.2.2",
     "@cornerstonejs/codec-openjph": "^2.4.2",
-<<<<<<< HEAD
     "@cornerstonejs/dicom-image-loader": "^1.2.4",
-    "@ohif/ui": "3.7.0-beta.4",
-=======
-    "@cornerstonejs/dicom-image-loader": "^1.1.8",
     "@ohif/ui": "3.7.0-beta.5",
->>>>>>> 652e61a4
     "cornerstone-math": "0.1.9",
     "dicom-parser": "^1.8.21"
   },
