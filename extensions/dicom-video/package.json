--- conflicted
+++ resolved
@@ -28,13 +28,8 @@
     "test:unit:ci": "jest --ci --runInBand --collectCoverage --passWithNoTests"
   },
   "peerDependencies": {
-<<<<<<< HEAD
-    "@ohif/core": "3.8.0-beta.9",
-    "@ohif/ui": "3.8.0-beta.9",
-=======
     "@ohif/core": "3.8.0-beta.10",
     "@ohif/ui": "3.8.0-beta.10",
->>>>>>> 1a68c06c
     "dcmjs": "^0.29.12",
     "dicom-parser": "^1.8.9",
     "hammerjs": "^2.0.8",
