--- conflicted
+++ resolved
@@ -44,15 +44,9 @@
   },
   "dependencies": {
     "@babel/runtime": "^7.20.13",
-<<<<<<< HEAD
-    "@cornerstonejs/adapters": "^1.16.4",
-    "@cornerstonejs/core": "^1.16.4",
-    "@cornerstonejs/tools": "^1.16.4",
-=======
     "@cornerstonejs/adapters": "^1.16.5",
     "@cornerstonejs/core": "^1.16.5",
     "@cornerstonejs/tools": "^1.16.5",
->>>>>>> 896866e9
     "classnames": "^2.3.2"
   }
 }