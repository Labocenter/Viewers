--- conflicted
+++ resolved
@@ -44,15 +44,9 @@
   },
   "dependencies": {
     "@babel/runtime": "^7.20.13",
-<<<<<<< HEAD
     "@cornerstonejs/adapters": "^1.13.3",
     "@cornerstonejs/core": "^1.13.3",
     "@cornerstonejs/tools": "^1.13.3",
-=======
-    "@cornerstonejs/adapters": "^1.13.2",
-    "@cornerstonejs/core": "^1.13.2",
-    "@cornerstonejs/tools": "^1.13.2",
->>>>>>> 2a778713
     "classnames": "^2.3.2"
   }
 }