import { SOPClassHandlerName, SOPClassHandlerId } from './id';
import { utils, classes, DisplaySetService, Types } from '@ohif/core';
import addMeasurement from './utils/addMeasurement';
import isRehydratable from './utils/isRehydratable';
import { adaptersSR } from '@cornerstonejs/adapters';

type InstanceMetadata = Types.InstanceMetadata;

const { CodeScheme: Cornerstone3DCodeScheme } = adaptersSR.Cornerstone3D;

const { ImageSet, MetadataProvider: metadataProvider } = classes;

// TODO ->
// Add SR thumbnail
// Make viewport
// Get stacks from referenced displayInstanceUID and load into wrapped CornerStone viewport.

const sopClassUids = [
  '1.2.840.10008.5.1.4.1.1.88.11', //BASIC_TEXT_SR:
  '1.2.840.10008.5.1.4.1.1.88.22', //ENHANCED_SR:
  '1.2.840.10008.5.1.4.1.1.88.33', //COMPREHENSIVE_SR:
  '1.2.840.10008.5.1.4.1.1.88.34', //COMPREHENSIVE_3D_SR:
];

const CORNERSTONE_3D_TOOLS_SOURCE_NAME = 'Cornerstone3DTools';
const CORNERSTONE_3D_TOOLS_SOURCE_VERSION = '0.1';

const validateSameStudyUID = (uid: string, instances): void => {
  instances.forEach(it => {
    if (it.StudyInstanceUID !== uid) {
      console.warn('Not all instances have the same UID', uid, it);
      throw new Error(
        `Instances ${it.SOPInstanceUID} does not belong to ${uid}`
      );
    }
  });
};

const CodeNameCodeSequenceValues = {
  ImagingMeasurementReport: '126000',
  ImageLibrary: '111028',
  ImagingMeasurements: '126010',
  MeasurementGroup: '125007',
  ImageLibraryGroup: '126200',
  TrackingUniqueIdentifier: '112040',
  TrackingIdentifier: '112039',
  Finding: '121071',
  FindingSite: 'G-C0E3', // SRT
  CornerstoneFreeText: Cornerstone3DCodeScheme.codeValues.CORNERSTONEFREETEXT, //
};

const CodingSchemeDesignators = {
  SRT: 'SRT',
  CornerstoneCodeSchemes: [
    Cornerstone3DCodeScheme.CodingSchemeDesignator,
    'CST4',
  ],
};

const RELATIONSHIP_TYPE = {
  INFERRED_FROM: 'INFERRED FROM',
  CONTAINS: 'CONTAINS',
};

const CORNERSTONE_FREETEXT_CODE_VALUE = 'CORNERSTONEFREETEXT';

/**
 * Adds instances to the DICOM SR series, rather than creating a new
 * series, so that as SR's are saved, they append to the series, and the
 * key image display set gets updated as well, containing just the new series.
 * @param instances is a list of instances from THIS series that are not
 *     in this DICOM SR Display Set already.
 */
function addInstances(
  instances: InstanceMetadata[],
  displaySetService: DisplaySetService
) {
  this.instances.push(...instances);
  utils.sortStudyInstances(this.instances);
  // The last instance is the newest one, so is the one most interesting.
  // Eventually, the SR viewer should have the ability to choose which SR
  // gets loaded, and to navigate among them.
  this.instance = this.instances[this.instances.length - 1];
  this.isLoaded = false;
<<<<<<< HEAD
  if (this.keyImageDisplaySet) {
    this.load();
    this.keyImageDisplaySet.updateInstances();
    displaySetService.setDisplaySetMetadataInvalidated(
      this.keyImageDisplaySet.displaySetInstanceUID
    );
  }
=======
>>>>>>> 652e61a4
  return this;
}

/**
 * DICOM SR SOP Class Handler
 * For all referenced images in the TID 1500/300 sections, add an image to the
 * display.
 * @param instances is a set of instances all from the same series
 * @param servicesManager is the services that can be used for creating
 * @returns The list of display sets created for the given instances object
 */
function _getDisplaySetsFromSeries(
  instances,
  servicesManager,
  extensionManager
) {
  // If the series has no instances, stop here
  if (!instances || !instances.length) {
    throw new Error('No instances were provided');
  }

  utils.sortStudyInstances(instances);
  // The last instance is the newest one, so is the one most interesting.
  // Eventually, the SR viewer should have the ability to choose which SR
  // gets loaded, and to navigate among them.
  const instance = instances[instances.length - 1];

  const {
    StudyInstanceUID,
    SeriesInstanceUID,
    SOPInstanceUID,
    SeriesDescription,
    SeriesNumber,
    SeriesDate,
    ConceptNameCodeSequence,
    SOPClassUID,
  } = instance;
  validateSameStudyUID(instance.StudyInstanceUID, instances);

  if (
    !ConceptNameCodeSequence ||
    ConceptNameCodeSequence.CodeValue !==
      CodeNameCodeSequenceValues.ImagingMeasurementReport
  ) {
    servicesManager.services.uiNotificationService.show({
      title: 'DICOM SR',
      message:
        'OHIF only supports TID1500 Imaging Measurement Report Structured Reports. The SR you’re trying to view is not supported.',
      type: 'warning',
      duration: 6000,
    });
    return [];
  }

  const displaySet = {
    //plugin: id,
    Modality: 'SR',
    displaySetInstanceUID: utils.guid(),
    SeriesDescription,
    SeriesNumber,
    SeriesDate,
    SOPInstanceUID,
    SeriesInstanceUID,
    StudyInstanceUID,
    SOPClassHandlerId,
    SOPClassUID,
    instances,
    referencedImages: null,
    measurements: null,
    isDerivedDisplaySet: true,
    isLoaded: false,
    sopClassUids,
    instance,
    addInstances,
  };

  displaySet.load = () => _load(displaySet, servicesManager, extensionManager);

  return [displaySet];
}

function _load(displaySet, servicesManager, extensionManager) {
  const { displaySetService, measurementService } = servicesManager.services;
  const dataSources = extensionManager.getDataSources();
  const dataSource = dataSources[0];

  const { ContentSequence } = displaySet.instance;

  displaySet.referencedImages = _getReferencedImagesList(ContentSequence);
  displaySet.measurements = _getMeasurements(ContentSequence);

  const mappings = measurementService.getSourceMappings(
    CORNERSTONE_3D_TOOLS_SOURCE_NAME,
    CORNERSTONE_3D_TOOLS_SOURCE_VERSION
  );

  displaySet.isHydrated = false;
  displaySet.isRehydratable = isRehydratable(displaySet, mappings);
  displaySet.isLoaded = true;

  // Check currently added displaySets and add measurements if the sources exist.
  displaySetService.activeDisplaySets.forEach(activeDisplaySet => {
    _checkIfCanAddMeasurementsToDisplaySet(
      displaySet,
      activeDisplaySet,
      dataSource
    );
  });

  // Subscribe to new displaySets as the source may come in after.
  displaySetService.subscribe(
    displaySetService.EVENTS.DISPLAY_SETS_ADDED,
    data => {
      const { displaySetsAdded } = data;
      // If there are still some measurements that have not yet been loaded into cornerstone,
      // See if we can load them onto any of the new displaySets.
      displaySetsAdded.forEach(newDisplaySet => {
        _checkIfCanAddMeasurementsToDisplaySet(
          displaySet,
          newDisplaySet,
          dataSource
        );
      });
    }
  );
}

function _checkIfCanAddMeasurementsToDisplaySet(
  srDisplaySet,
  newDisplaySet,
  dataSource
) {
  let unloadedMeasurements = srDisplaySet.measurements.filter(
    measurement => measurement.loaded === false
  );

  if (unloadedMeasurements.length === 0) {
    // All already loaded!
    return;
  }

  if (!newDisplaySet instanceof ImageSet) {
    // This also filters out _this_ displaySet, as it is not an ImageSet.
    return;
  }

  const { sopClassUids, images } = newDisplaySet;

  // Check if any have the newDisplaySet is the correct SOPClass.
  unloadedMeasurements = unloadedMeasurements.filter(measurement =>
    measurement.coords.some(coord =>
      sopClassUids.includes(coord.ReferencedSOPSequence.ReferencedSOPClassUID)
    )
  );

  if (unloadedMeasurements.length === 0) {
    // New displaySet isn't the correct SOPClass, so can't contain the referenced images.
    return;
  }

  const SOPInstanceUIDs = [];

  unloadedMeasurements.forEach(measurement => {
    const { coords } = measurement;

    coords.forEach(coord => {
      const SOPInstanceUID =
        coord.ReferencedSOPSequence.ReferencedSOPInstanceUID;

      if (!SOPInstanceUIDs.includes(SOPInstanceUID)) {
        SOPInstanceUIDs.push(SOPInstanceUID);
      }
    });
  });

  const imageIdsForDisplaySet = dataSource.getImageIdsForDisplaySet(
    newDisplaySet
  );

  for (const imageId of imageIdsForDisplaySet) {
    if (!unloadedMeasurements.length) {
      // All measurements loaded.
      return;
    }

    const { SOPInstanceUID, frameNumber } = metadataProvider.getUIDsFromImageID(
      imageId
    );

    if (SOPInstanceUIDs.includes(SOPInstanceUID)) {
      for (let j = unloadedMeasurements.length - 1; j >= 0; j--) {
        const measurement = unloadedMeasurements[j];
        if (
          _measurementReferencesSOPInstanceUID(
            measurement,
            SOPInstanceUID,
            frameNumber
          )
        ) {
          addMeasurement(
            measurement,
            imageId,
            newDisplaySet.displaySetInstanceUID
          );

          unloadedMeasurements.splice(j, 1);
        }
      }
    }
  }
}

function _measurementReferencesSOPInstanceUID(
  measurement,
  SOPInstanceUID,
  frameNumber
) {
  const { coords } = measurement;

  // NOTE: The ReferencedFrameNumber can be multiple values according to the DICOM
  //  Standard. But for now, we will support only one ReferenceFrameNumber.
  const ReferencedFrameNumber =
    (measurement.coords[0].ReferencedSOPSequence &&
      measurement.coords[0].ReferencedSOPSequence[0]?.ReferencedFrameNumber) ||
    1;

  if (frameNumber && Number(frameNumber) !== Number(ReferencedFrameNumber))
    return false;

  for (let j = 0; j < coords.length; j++) {
    const coord = coords[j];
    const { ReferencedSOPInstanceUID } = coord.ReferencedSOPSequence;

    if (ReferencedSOPInstanceUID === SOPInstanceUID) {
      return true;
    }
  }
}

function getSopClassHandlerModule({ servicesManager, extensionManager }) {
  const getDisplaySetsFromSeries = instances => {
    return _getDisplaySetsFromSeries(
      instances,
      servicesManager,
      extensionManager
    );
  };

  return [
    {
      name: SOPClassHandlerName,
      sopClassUids,
      getDisplaySetsFromSeries,
    },
  ];
}

function _getMeasurements(ImagingMeasurementReportContentSequence) {
  const ImagingMeasurements = ImagingMeasurementReportContentSequence.find(
    item =>
      item.ConceptNameCodeSequence.CodeValue ===
      CodeNameCodeSequenceValues.ImagingMeasurements
  );

  const MeasurementGroups = _getSequenceAsArray(
    ImagingMeasurements.ContentSequence
  ).filter(
    item =>
      item.ConceptNameCodeSequence.CodeValue ===
      CodeNameCodeSequenceValues.MeasurementGroup
  );

  const mergedContentSequencesByTrackingUniqueIdentifiers = _getMergedContentSequencesByTrackingUniqueIdentifiers(
    MeasurementGroups
  );

  const measurements = [];

  Object.keys(mergedContentSequencesByTrackingUniqueIdentifiers).forEach(
    trackingUniqueIdentifier => {
      const mergedContentSequence =
        mergedContentSequencesByTrackingUniqueIdentifiers[
          trackingUniqueIdentifier
        ];

      const measurement = _processMeasurement(mergedContentSequence);

      if (measurement) {
        measurements.push(measurement);
      }
    }
  );

  return measurements;
}

function _getMergedContentSequencesByTrackingUniqueIdentifiers(
  MeasurementGroups
) {
  const mergedContentSequencesByTrackingUniqueIdentifiers = {};

  MeasurementGroups.forEach(MeasurementGroup => {
    const ContentSequence = _getSequenceAsArray(
      MeasurementGroup.ContentSequence
    );

    const TrackingUniqueIdentifierItem = ContentSequence.find(
      item =>
        item.ConceptNameCodeSequence.CodeValue ===
        CodeNameCodeSequenceValues.TrackingUniqueIdentifier
    );

    if (!TrackingUniqueIdentifierItem) {
      console.warn(
        'No Tracking Unique Identifier, skipping ambiguous measurement.'
      );
    }

    const trackingUniqueIdentifier = TrackingUniqueIdentifierItem.UID;

    if (
      mergedContentSequencesByTrackingUniqueIdentifiers[
        trackingUniqueIdentifier
      ] === undefined
    ) {
      // Add the full ContentSequence
      mergedContentSequencesByTrackingUniqueIdentifiers[
        trackingUniqueIdentifier
      ] = [...ContentSequence];
    } else {
      // Add the ContentSequence minus the tracking identifier, as we have this
      // Information in the merged ContentSequence anyway.
      ContentSequence.forEach(item => {
        if (
          item.ConceptNameCodeSequence.CodeValue !==
          CodeNameCodeSequenceValues.TrackingUniqueIdentifier
        ) {
          mergedContentSequencesByTrackingUniqueIdentifiers[
            trackingUniqueIdentifier
          ].push(item);
        }
      });
    }
  });

  return mergedContentSequencesByTrackingUniqueIdentifiers;
}

function _processMeasurement(mergedContentSequence) {
  if (
    mergedContentSequence.some(
      group => group.ValueType === 'SCOORD' || group.ValueType === 'SCOORD3D'
    )
  ) {
    return _processTID1410Measurement(mergedContentSequence);
  }

  return _processNonGeometricallyDefinedMeasurement(mergedContentSequence);
}

function _processTID1410Measurement(mergedContentSequence) {
  // Need to deal with TID 1410 style measurements, which will have a SCOORD or SCOORD3D at the top level,
  // And non-geometric representations where each NUM has "INFERRED FROM" SCOORD/SCOORD3D

  const graphicItem = mergedContentSequence.find(
    group => group.ValueType === 'SCOORD'
  );

  const UIDREFContentItem = mergedContentSequence.find(
    group => group.ValueType === 'UIDREF'
  );

  const TrackingIdentifierContentItem = mergedContentSequence.find(
    item =>
      item.ConceptNameCodeSequence.CodeValue ===
      CodeNameCodeSequenceValues.TrackingIdentifier
  );

  if (!graphicItem) {
    console.warn(
      `graphic ValueType ${graphicItem.ValueType} not currently supported, skipping annotation.`
    );
    return;
  }

  const NUMContentItems = mergedContentSequence.filter(
    group => group.ValueType === 'NUM'
  );

  const measurement = {
    loaded: false,
    labels: [],
    coords: [_getCoordsFromSCOORDOrSCOORD3D(graphicItem)],
    TrackingUniqueIdentifier: UIDREFContentItem.UID,
    TrackingIdentifier: TrackingIdentifierContentItem.TextValue,
  };

  NUMContentItems.forEach(item => {
    const { ConceptNameCodeSequence, MeasuredValueSequence } = item;

    if (MeasuredValueSequence) {
      measurement.labels.push(
        _getLabelFromMeasuredValueSequence(
          ConceptNameCodeSequence,
          MeasuredValueSequence
        )
      );
    }
  });

  return measurement;
}

function _processNonGeometricallyDefinedMeasurement(mergedContentSequence) {
  const NUMContentItems = mergedContentSequence.filter(
    group => group.ValueType === 'NUM'
  );

  const UIDREFContentItem = mergedContentSequence.find(
    group => group.ValueType === 'UIDREF'
  );

  const TrackingIdentifierContentItem = mergedContentSequence.find(
    item =>
      item.ConceptNameCodeSequence.CodeValue ===
      CodeNameCodeSequenceValues.TrackingIdentifier
  );

  const finding = mergedContentSequence.find(
    item =>
      item.ConceptNameCodeSequence.CodeValue ===
      CodeNameCodeSequenceValues.Finding
  );

  const findingSites = mergedContentSequence.filter(
    item =>
      item.ConceptNameCodeSequence.CodingSchemeDesignator ===
        CodingSchemeDesignators.SRT &&
      item.ConceptNameCodeSequence.CodeValue ===
        CodeNameCodeSequenceValues.FindingSite
  );

  const measurement = {
    loaded: false,
    labels: [],
    coords: [],
    TrackingUniqueIdentifier: UIDREFContentItem.UID,
    TrackingIdentifier: TrackingIdentifierContentItem.TextValue,
  };

  if (
    finding &&
    CodingSchemeDesignators.CornerstoneCodeSchemes.includes(
      finding.ConceptCodeSequence.CodingSchemeDesignator
    ) &&
    finding.ConceptCodeSequence.CodeValue ===
      CodeNameCodeSequenceValues.CornerstoneFreeText
  ) {
    measurement.labels.push({
      label: CORNERSTONE_FREETEXT_CODE_VALUE,
      value: finding.ConceptCodeSequence.CodeMeaning,
    });
  }

  // TODO -> Eventually hopefully support SNOMED or some proper code library, just free text for now.
  if (findingSites.length) {
    const cornerstoneFreeTextFindingSite = findingSites.find(
      FindingSite =>
        CodingSchemeDesignators.CornerstoneCodeSchemes.includes(
          FindingSite.ConceptCodeSequence.CodingSchemeDesignator
        ) &&
        FindingSite.ConceptCodeSequence.CodeValue ===
          CodeNameCodeSequenceValues.CornerstoneFreeText
    );

    if (cornerstoneFreeTextFindingSite) {
      measurement.labels.push({
        label: CORNERSTONE_FREETEXT_CODE_VALUE,
        value: cornerstoneFreeTextFindingSite.ConceptCodeSequence.CodeMeaning,
      });
    }
  }

  NUMContentItems.forEach(item => {
    const {
      ConceptNameCodeSequence,
      ContentSequence,
      MeasuredValueSequence,
    } = item;

    const { ValueType } = ContentSequence;

    if (!ValueType === 'SCOORD') {
      console.warn(
        `Graphic ${ValueType} not currently supported, skipping annotation.`
      );

      return;
    }

    const coords = _getCoordsFromSCOORDOrSCOORD3D(ContentSequence);

    if (coords) {
      measurement.coords.push(coords);
    }

    if (MeasuredValueSequence) {
      measurement.labels.push(
        _getLabelFromMeasuredValueSequence(
          ConceptNameCodeSequence,
          MeasuredValueSequence
        )
      );
    }
  });

  return measurement;
}

function _getCoordsFromSCOORDOrSCOORD3D(item) {
  const { ValueType, RelationshipType, GraphicType, GraphicData } = item;

  if (
    !(
      RelationshipType == RELATIONSHIP_TYPE.INFERRED_FROM ||
      RelationshipType == RELATIONSHIP_TYPE.CONTAINS
    )
  ) {
    console.warn(
      `Relationshiptype === ${RelationshipType}. Cannot deal with NON TID-1400 SCOORD group with RelationshipType !== "INFERRED FROM" or "CONTAINS"`
    );

    return;
  }

  const coords = { ValueType, GraphicType, GraphicData };

  // ContentSequence has length of 1 as RelationshipType === 'INFERRED FROM'
  if (ValueType === 'SCOORD') {
    const { ReferencedSOPSequence } = item.ContentSequence;

    coords.ReferencedSOPSequence = ReferencedSOPSequence;
  } else if (ValueType === 'SCOORD3D') {
    const { ReferencedFrameOfReferenceSequence } = item.ContentSequence;

    coords.ReferencedFrameOfReferenceSequence = ReferencedFrameOfReferenceSequence;
  }

  return coords;
}

function _getLabelFromMeasuredValueSequence(
  ConceptNameCodeSequence,
  MeasuredValueSequence
) {
  const { CodeMeaning } = ConceptNameCodeSequence;
  const { NumericValue, MeasurementUnitsCodeSequence } = MeasuredValueSequence;
  const { CodeValue } = MeasurementUnitsCodeSequence;

  const formatedNumericValue = NumericValue
    ? Number(NumericValue).toFixed(2)
    : '';

  return {
    label: CodeMeaning,
    value: `${formatedNumericValue} ${CodeValue}`,
  }; // E.g. Long Axis: 31.0 mm
}

function _getReferencedImagesList(ImagingMeasurementReportContentSequence) {
  const ImageLibrary = ImagingMeasurementReportContentSequence.find(
    item =>
      item.ConceptNameCodeSequence.CodeValue ===
      CodeNameCodeSequenceValues.ImageLibrary
  );

  const ImageLibraryGroup = _getSequenceAsArray(
    ImageLibrary.ContentSequence
  ).find(
    item =>
      item.ConceptNameCodeSequence.CodeValue ===
      CodeNameCodeSequenceValues.ImageLibraryGroup
  );

  const referencedImages = [];

  _getSequenceAsArray(ImageLibraryGroup.ContentSequence).forEach(item => {
    const { ReferencedSOPSequence } = item;
    if (!ReferencedSOPSequence) return;
    for (const ref of _getSequenceAsArray(ReferencedSOPSequence)) {
      if (ref.ReferencedSOPClassUID) {
        const { ReferencedSOPClassUID, ReferencedSOPInstanceUID } = ref;

        referencedImages.push({
          ReferencedSOPClassUID,
          ReferencedSOPInstanceUID,
        });
      }
    }
  });

  return referencedImages;
}

function _getSequenceAsArray(sequence) {
  if (!sequence) return [];
  return Array.isArray(sequence) ? sequence : [sequence];
}

export default getSopClassHandlerModule;<|MERGE_RESOLUTION|>--- conflicted
+++ resolved
@@ -82,16 +82,6 @@
   // gets loaded, and to navigate among them.
   this.instance = this.instances[this.instances.length - 1];
   this.isLoaded = false;
-<<<<<<< HEAD
-  if (this.keyImageDisplaySet) {
-    this.load();
-    this.keyImageDisplaySet.updateInstances();
-    displaySetService.setDisplaySetMetadataInvalidated(
-      this.keyImageDisplaySet.displaySetInstanceUID
-    );
-  }
-=======
->>>>>>> 652e61a4
   return this;
 }
 
