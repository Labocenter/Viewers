import { SOPClassHandlerName, SOPClassHandlerId } from './id';
import { utils, classes, DisplaySetService, Types } from '@ohif/core';
import addMeasurement from './utils/addMeasurement';
import isRehydratable from './utils/isRehydratable';
import { adaptersSR } from '@cornerstonejs/adapters';

type InstanceMetadata = Types.InstanceMetadata;

const { CodeScheme: Cornerstone3DCodeScheme } = adaptersSR.Cornerstone3D;

const { ImageSet, MetadataProvider: metadataProvider } = classes;

// TODO ->
// Add SR thumbnail
// Make viewport
// Get stacks from referenced displayInstanceUID and load into wrapped CornerStone viewport.

const sopClassUids = [
  '1.2.840.10008.5.1.4.1.1.88.11', //BASIC_TEXT_SR:
  '1.2.840.10008.5.1.4.1.1.88.22', //ENHANCED_SR:
  '1.2.840.10008.5.1.4.1.1.88.33', //COMPREHENSIVE_SR:
  '1.2.840.10008.5.1.4.1.1.88.34', //COMPREHENSIVE_3D_SR:
];

const CORNERSTONE_3D_TOOLS_SOURCE_NAME = 'Cornerstone3DTools';
const CORNERSTONE_3D_TOOLS_SOURCE_VERSION = '0.1';

<<<<<<< HEAD
const checkStudyUID = (uid: string, instances): void => {
=======
const validateSameStudyUID = (uid: string, instances): void => {
>>>>>>> 0e521696
  instances.forEach(it => {
    if (it.StudyInstanceUID !== uid) {
      console.warn('Not all instances have the same UID', uid, it);
      throw new Error(
        `Instances ${it.SOPInstanceUID} does not belong to ${uid}`
      );
    }
  });
};

const CodeNameCodeSequenceValues = {
  ImagingMeasurementReport: '126000',
  ImageLibrary: '111028',
  ImagingMeasurements: '126010',
  MeasurementGroup: '125007',
  ImageLibraryGroup: '126200',
  TrackingUniqueIdentifier: '112040',
  TrackingIdentifier: '112039',
  Finding: '121071',
  FindingSite: 'G-C0E3', // SRT
  CornerstoneFreeText: Cornerstone3DCodeScheme.codeValues.CORNERSTONEFREETEXT, //
};

const CodingSchemeDesignators = {
  SRT: 'SRT',
  CornerstoneCodeSchemes: [
    Cornerstone3DCodeScheme.CodingSchemeDesignator,
    'CST4',
  ],
};

const RELATIONSHIP_TYPE = {
  INFERRED_FROM: 'INFERRED FROM',
  CONTAINS: 'CONTAINS',
};

const CORNERSTONE_FREETEXT_CODE_VALUE = 'CORNERSTONEFREETEXT';

/**
 * Adds instances to the DICOM SR series, rather than creating a new
 * series, so that as SR's are saved, they append to the series, and the
 * key image display set gets updated as well, containing just the new series.
 * @param instances is a list of instances from THIS series that are not
 *     in this DICOM SR Display Set already.
 */
function addInstances(
  instances: InstanceMetadata[],
  displaySetService: DisplaySetService
) {
  this.instances.push(...instances);
  utils.sortStudyInstances(this.instances);
<<<<<<< HEAD
  this.instance = this.instances[this.instances.length - 1];
  this.isLoaded = false;
  if (this.keyImageDisplaySet) {
    this.load();
    this.keyImageDisplaySet.updateInstances();
    displaySetService.setDisplaySetMetadataInvalidated(
      this.keyImageDisplaySet.displaySetInstanceUID
    );
  }
=======
  // The last instance is the newest one, so is the one most interesting.
  // Eventually, the SR viewer should have the ability to choose which SR
  // gets loaded, and to navigate among them.
  this.instance = this.instances[this.instances.length - 1];
  this.isLoaded = false;
>>>>>>> 0e521696
  return this;
}

/**
 * DICOM SR SOP Class Handler
 * For all referenced images in the TID 1500/300 sections, add an image to the
 * display.
 * @param instances is a set of instances all from the same series
 * @param servicesManager is the services that can be used for creating
 * @returns The list of display sets created for the given instances object
 */
function _getDisplaySetsFromSeries(
  instances,
  servicesManager,
  extensionManager
) {
  // If the series has no instances, stop here
  if (!instances || !instances.length) {
    throw new Error('No instances were provided');
  }

  utils.sortStudyInstances(instances);
  // The last instance is the newest one, so is the one most interesting.
  // Eventually, the SR viewer should have the ability to choose which SR
  // gets loaded, and to navigate among them.
  const instance = instances[instances.length - 1];

  const {
    StudyInstanceUID,
    SeriesInstanceUID,
    SOPInstanceUID,
    SeriesDescription,
    SeriesNumber,
    SeriesDate,
    ConceptNameCodeSequence,
    SOPClassUID,
  } = instance;
<<<<<<< HEAD
  checkStudyUID(instance.StudyInstanceUID, instances);
=======
  validateSameStudyUID(instance.StudyInstanceUID, instances);
>>>>>>> 0e521696

  if (
    !ConceptNameCodeSequence ||
    ConceptNameCodeSequence.CodeValue !==
      CodeNameCodeSequenceValues.ImagingMeasurementReport
  ) {
    servicesManager.services.uiNotificationService.show({
      title: 'DICOM SR',
      message:
        'OHIF only supports TID1500 Imaging Measurement Report Structured Reports. The SR you’re trying to view is not supported.',
      type: 'warning',
      duration: 6000,
    });
    return [];
  }

  const displaySet = {
    //plugin: id,
    Modality: 'SR',
    displaySetInstanceUID: utils.guid(),
    SeriesDescription,
    SeriesNumber,
    SeriesDate,
    SOPInstanceUID,
    SeriesInstanceUID,
    StudyInstanceUID,
    SOPClassHandlerId,
    SOPClassUID,
    instances,
    referencedImages: null,
    measurements: null,
    isDerivedDisplaySet: true,
    isLoaded: false,
    sopClassUids,
    instance,
    addInstances,
  };

  displaySet.load = () => _load(displaySet, servicesManager, extensionManager);

  return [displaySet];
}

function _load(displaySet, servicesManager, extensionManager) {
  const { displaySetService, measurementService } = servicesManager.services;
  const dataSources = extensionManager.getDataSources();
  const dataSource = dataSources[0];

  const { ContentSequence } = displaySet.instance;

  displaySet.referencedImages = _getReferencedImagesList(ContentSequence);
  displaySet.measurements = _getMeasurements(ContentSequence);

  const mappings = measurementService.getSourceMappings(
    CORNERSTONE_3D_TOOLS_SOURCE_NAME,
    CORNERSTONE_3D_TOOLS_SOURCE_VERSION
  );

  displaySet.isHydrated = false;
  displaySet.isRehydratable = isRehydratable(displaySet, mappings);
  displaySet.isLoaded = true;

  // Check currently added displaySets and add measurements if the sources exist.
  displaySetService.activeDisplaySets.forEach(activeDisplaySet => {
    _checkIfCanAddMeasurementsToDisplaySet(
      displaySet,
      activeDisplaySet,
      dataSource
    );
  });

  // Subscribe to new displaySets as the source may come in after.
  displaySetService.subscribe(
    displaySetService.EVENTS.DISPLAY_SETS_ADDED,
    data => {
      const { displaySetsAdded } = data;
      // If there are still some measurements that have not yet been loaded into cornerstone,
      // See if we can load them onto any of the new displaySets.
      displaySetsAdded.forEach(newDisplaySet => {
        _checkIfCanAddMeasurementsToDisplaySet(
          displaySet,
          newDisplaySet,
          dataSource
        );
      });
    }
  );
}

function _checkIfCanAddMeasurementsToDisplaySet(
  srDisplaySet,
  newDisplaySet,
  dataSource
) {
  let unloadedMeasurements = srDisplaySet.measurements.filter(
    measurement => measurement.loaded === false
  );

  if (unloadedMeasurements.length === 0) {
    // All already loaded!
    return;
  }

  if (!newDisplaySet instanceof ImageSet) {
    // This also filters out _this_ displaySet, as it is not an ImageSet.
    return;
  }

  const { sopClassUids, images } = newDisplaySet;

  // Check if any have the newDisplaySet is the correct SOPClass.
  unloadedMeasurements = unloadedMeasurements.filter(measurement =>
    measurement.coords.some(coord =>
      sopClassUids.includes(coord.ReferencedSOPSequence.ReferencedSOPClassUID)
    )
  );

  if (unloadedMeasurements.length === 0) {
    // New displaySet isn't the correct SOPClass, so can't contain the referenced images.
    return;
  }

  const SOPInstanceUIDs = [];

  unloadedMeasurements.forEach(measurement => {
    const { coords } = measurement;

    coords.forEach(coord => {
      const SOPInstanceUID =
        coord.ReferencedSOPSequence.ReferencedSOPInstanceUID;

      if (!SOPInstanceUIDs.includes(SOPInstanceUID)) {
        SOPInstanceUIDs.push(SOPInstanceUID);
      }
    });
  });

  const imageIdsForDisplaySet = dataSource.getImageIdsForDisplaySet(
    newDisplaySet
  );

  for (const imageId of imageIdsForDisplaySet) {
    if (!unloadedMeasurements.length) {
      // All measurements loaded.
      return;
    }

    const { SOPInstanceUID, frameNumber } = metadataProvider.getUIDsFromImageID(
      imageId
    );

    if (SOPInstanceUIDs.includes(SOPInstanceUID)) {
      for (let j = unloadedMeasurements.length - 1; j >= 0; j--) {
        const measurement = unloadedMeasurements[j];
        if (
          _measurementReferencesSOPInstanceUID(
            measurement,
            SOPInstanceUID,
            frameNumber
          )
        ) {
          addMeasurement(
            measurement,
            imageId,
            newDisplaySet.displaySetInstanceUID
          );

          unloadedMeasurements.splice(j, 1);
        }
      }
    }
  }
}

function _measurementReferencesSOPInstanceUID(
  measurement,
  SOPInstanceUID,
  frameNumber
) {
  const { coords } = measurement;

  // NOTE: The ReferencedFrameNumber can be multiple values according to the DICOM
  //  Standard. But for now, we will support only one ReferenceFrameNumber.
  const ReferencedFrameNumber =
    (measurement.coords[0].ReferencedSOPSequence &&
      measurement.coords[0].ReferencedSOPSequence[0]?.ReferencedFrameNumber) ||
    1;

  if (frameNumber && Number(frameNumber) !== Number(ReferencedFrameNumber))
    return false;

  for (let j = 0; j < coords.length; j++) {
    const coord = coords[j];
    const { ReferencedSOPInstanceUID } = coord.ReferencedSOPSequence;

    if (ReferencedSOPInstanceUID === SOPInstanceUID) {
      return true;
    }
  }
}

function getSopClassHandlerModule({ servicesManager, extensionManager }) {
  const getDisplaySetsFromSeries = instances => {
    return _getDisplaySetsFromSeries(
      instances,
      servicesManager,
      extensionManager
    );
  };

  return [
    {
      name: SOPClassHandlerName,
      sopClassUids,
      getDisplaySetsFromSeries,
    },
  ];
}

function _getMeasurements(ImagingMeasurementReportContentSequence) {
  const ImagingMeasurements = ImagingMeasurementReportContentSequence.find(
    item =>
      item.ConceptNameCodeSequence.CodeValue ===
      CodeNameCodeSequenceValues.ImagingMeasurements
  );

  const MeasurementGroups = _getSequenceAsArray(
    ImagingMeasurements.ContentSequence
  ).filter(
    item =>
      item.ConceptNameCodeSequence.CodeValue ===
      CodeNameCodeSequenceValues.MeasurementGroup
  );

  const mergedContentSequencesByTrackingUniqueIdentifiers = _getMergedContentSequencesByTrackingUniqueIdentifiers(
    MeasurementGroups
  );

  const measurements = [];

  Object.keys(mergedContentSequencesByTrackingUniqueIdentifiers).forEach(
    trackingUniqueIdentifier => {
      const mergedContentSequence =
        mergedContentSequencesByTrackingUniqueIdentifiers[
          trackingUniqueIdentifier
        ];

      const measurement = _processMeasurement(mergedContentSequence);

      if (measurement) {
        measurements.push(measurement);
      }
    }
  );

  return measurements;
}

function _getMergedContentSequencesByTrackingUniqueIdentifiers(
  MeasurementGroups
) {
  const mergedContentSequencesByTrackingUniqueIdentifiers = {};

  MeasurementGroups.forEach(MeasurementGroup => {
    const ContentSequence = _getSequenceAsArray(
      MeasurementGroup.ContentSequence
    );

    const TrackingUniqueIdentifierItem = ContentSequence.find(
      item =>
        item.ConceptNameCodeSequence.CodeValue ===
        CodeNameCodeSequenceValues.TrackingUniqueIdentifier
    );

    if (!TrackingUniqueIdentifierItem) {
      console.warn(
        'No Tracking Unique Identifier, skipping ambiguous measurement.'
      );
    }

    const trackingUniqueIdentifier = TrackingUniqueIdentifierItem.UID;

    if (
      mergedContentSequencesByTrackingUniqueIdentifiers[
        trackingUniqueIdentifier
      ] === undefined
    ) {
      // Add the full ContentSequence
      mergedContentSequencesByTrackingUniqueIdentifiers[
        trackingUniqueIdentifier
      ] = [...ContentSequence];
    } else {
      // Add the ContentSequence minus the tracking identifier, as we have this
      // Information in the merged ContentSequence anyway.
      ContentSequence.forEach(item => {
        if (
          item.ConceptNameCodeSequence.CodeValue !==
          CodeNameCodeSequenceValues.TrackingUniqueIdentifier
        ) {
          mergedContentSequencesByTrackingUniqueIdentifiers[
            trackingUniqueIdentifier
          ].push(item);
        }
      });
    }
  });

  return mergedContentSequencesByTrackingUniqueIdentifiers;
}

function _processMeasurement(mergedContentSequence) {
  if (
    mergedContentSequence.some(
      group => group.ValueType === 'SCOORD' || group.ValueType === 'SCOORD3D'
    )
  ) {
    return _processTID1410Measurement(mergedContentSequence);
  }

  return _processNonGeometricallyDefinedMeasurement(mergedContentSequence);
}

function _processTID1410Measurement(mergedContentSequence) {
  // Need to deal with TID 1410 style measurements, which will have a SCOORD or SCOORD3D at the top level,
  // And non-geometric representations where each NUM has "INFERRED FROM" SCOORD/SCOORD3D

  const graphicItem = mergedContentSequence.find(
    group => group.ValueType === 'SCOORD'
  );

  const UIDREFContentItem = mergedContentSequence.find(
    group => group.ValueType === 'UIDREF'
  );

  const TrackingIdentifierContentItem = mergedContentSequence.find(
    item =>
      item.ConceptNameCodeSequence.CodeValue ===
      CodeNameCodeSequenceValues.TrackingIdentifier
  );

  if (!graphicItem) {
    console.warn(
      `graphic ValueType ${graphicItem.ValueType} not currently supported, skipping annotation.`
    );
    return;
  }

  const NUMContentItems = mergedContentSequence.filter(
    group => group.ValueType === 'NUM'
  );

  const measurement = {
    loaded: false,
    labels: [],
    coords: [_getCoordsFromSCOORDOrSCOORD3D(graphicItem)],
    TrackingUniqueIdentifier: UIDREFContentItem.UID,
    TrackingIdentifier: TrackingIdentifierContentItem.TextValue,
  };

  NUMContentItems.forEach(item => {
    const { ConceptNameCodeSequence, MeasuredValueSequence } = item;

    if (MeasuredValueSequence) {
      measurement.labels.push(
        _getLabelFromMeasuredValueSequence(
          ConceptNameCodeSequence,
          MeasuredValueSequence
        )
      );
    }
  });

  return measurement;
}

function _processNonGeometricallyDefinedMeasurement(mergedContentSequence) {
  const NUMContentItems = mergedContentSequence.filter(
    group => group.ValueType === 'NUM'
  );

  const UIDREFContentItem = mergedContentSequence.find(
    group => group.ValueType === 'UIDREF'
  );

  const TrackingIdentifierContentItem = mergedContentSequence.find(
    item =>
      item.ConceptNameCodeSequence.CodeValue ===
      CodeNameCodeSequenceValues.TrackingIdentifier
  );

  const finding = mergedContentSequence.find(
    item =>
      item.ConceptNameCodeSequence.CodeValue ===
      CodeNameCodeSequenceValues.Finding
  );

  const findingSites = mergedContentSequence.filter(
    item =>
      item.ConceptNameCodeSequence.CodingSchemeDesignator ===
        CodingSchemeDesignators.SRT &&
      item.ConceptNameCodeSequence.CodeValue ===
        CodeNameCodeSequenceValues.FindingSite
  );

  const measurement = {
    loaded: false,
    labels: [],
    coords: [],
    TrackingUniqueIdentifier: UIDREFContentItem.UID,
    TrackingIdentifier: TrackingIdentifierContentItem.TextValue,
  };

  if (
    finding &&
    CodingSchemeDesignators.CornerstoneCodeSchemes.includes(
      finding.ConceptCodeSequence.CodingSchemeDesignator
    ) &&
    finding.ConceptCodeSequence.CodeValue ===
<<<<<<< HEAD
    CodeNameCodeSequenceValues.CornerstoneFreeText
=======
      CodeNameCodeSequenceValues.CornerstoneFreeText
>>>>>>> 0e521696
  ) {
    measurement.labels.push({
      label: CORNERSTONE_FREETEXT_CODE_VALUE,
      value: finding.ConceptCodeSequence.CodeMeaning,
    });
  }

  // TODO -> Eventually hopefully support SNOMED or some proper code library, just free text for now.
  if (findingSites.length) {
    const cornerstoneFreeTextFindingSite = findingSites.find(
      FindingSite =>
        CodingSchemeDesignators.CornerstoneCodeSchemes.includes(
          FindingSite.ConceptCodeSequence.CodingSchemeDesignator
        ) &&
        FindingSite.ConceptCodeSequence.CodeValue ===
          CodeNameCodeSequenceValues.CornerstoneFreeText
    );

    if (cornerstoneFreeTextFindingSite) {
      measurement.labels.push({
        label: CORNERSTONE_FREETEXT_CODE_VALUE,
        value: cornerstoneFreeTextFindingSite.ConceptCodeSequence.CodeMeaning,
      });
    }
  }

  NUMContentItems.forEach(item => {
    const {
      ConceptNameCodeSequence,
      ContentSequence,
      MeasuredValueSequence,
    } = item;

    const { ValueType } = ContentSequence;

    if (!ValueType === 'SCOORD') {
      console.warn(
        `Graphic ${ValueType} not currently supported, skipping annotation.`
      );

      return;
    }

    const coords = _getCoordsFromSCOORDOrSCOORD3D(ContentSequence);

    if (coords) {
      measurement.coords.push(coords);
    }

    if (MeasuredValueSequence) {
      measurement.labels.push(
        _getLabelFromMeasuredValueSequence(
          ConceptNameCodeSequence,
          MeasuredValueSequence
        )
      );
    }
  });

  return measurement;
}

function _getCoordsFromSCOORDOrSCOORD3D(item) {
  const { ValueType, RelationshipType, GraphicType, GraphicData } = item;

  if (
    !(
      RelationshipType == RELATIONSHIP_TYPE.INFERRED_FROM ||
      RelationshipType == RELATIONSHIP_TYPE.CONTAINS
    )
  ) {
    console.warn(
      `Relationshiptype === ${RelationshipType}. Cannot deal with NON TID-1400 SCOORD group with RelationshipType !== "INFERRED FROM" or "CONTAINS"`
    );

    return;
  }

  const coords = { ValueType, GraphicType, GraphicData };

  // ContentSequence has length of 1 as RelationshipType === 'INFERRED FROM'
  if (ValueType === 'SCOORD') {
    const { ReferencedSOPSequence } = item.ContentSequence;

    coords.ReferencedSOPSequence = ReferencedSOPSequence;
  } else if (ValueType === 'SCOORD3D') {
    const { ReferencedFrameOfReferenceSequence } = item.ContentSequence;

    coords.ReferencedFrameOfReferenceSequence = ReferencedFrameOfReferenceSequence;
  }

  return coords;
}

function _getLabelFromMeasuredValueSequence(
  ConceptNameCodeSequence,
  MeasuredValueSequence
) {
  const { CodeMeaning } = ConceptNameCodeSequence;
  const { NumericValue, MeasurementUnitsCodeSequence } = MeasuredValueSequence;
  const { CodeValue } = MeasurementUnitsCodeSequence;

  const formatedNumericValue = NumericValue
    ? Number(NumericValue).toFixed(2)
    : '';

  return {
    label: CodeMeaning,
    value: `${formatedNumericValue} ${CodeValue}`,
  }; // E.g. Long Axis: 31.0 mm
}

function _getReferencedImagesList(ImagingMeasurementReportContentSequence) {
  const ImageLibrary = ImagingMeasurementReportContentSequence.find(
    item =>
      item.ConceptNameCodeSequence.CodeValue ===
      CodeNameCodeSequenceValues.ImageLibrary
  );

  const ImageLibraryGroup = _getSequenceAsArray(
    ImageLibrary.ContentSequence
  ).find(
    item =>
      item.ConceptNameCodeSequence.CodeValue ===
      CodeNameCodeSequenceValues.ImageLibraryGroup
  );

  const referencedImages = [];

  _getSequenceAsArray(ImageLibraryGroup.ContentSequence).forEach(item => {
    const { ReferencedSOPSequence } = item;
    if (!ReferencedSOPSequence) return;
    for (const ref of _getSequenceAsArray(ReferencedSOPSequence)) {
      if (ref.ReferencedSOPClassUID) {
        const { ReferencedSOPClassUID, ReferencedSOPInstanceUID } = ref;

        referencedImages.push({
          ReferencedSOPClassUID,
          ReferencedSOPInstanceUID,
        });
      }
    }
  });

  return referencedImages;
}

function _getSequenceAsArray(sequence) {
  if (!sequence) return [];
  return Array.isArray(sequence) ? sequence : [sequence];
}

export default getSopClassHandlerModule;<|MERGE_RESOLUTION|>--- conflicted
+++ resolved
@@ -25,11 +25,7 @@
 const CORNERSTONE_3D_TOOLS_SOURCE_NAME = 'Cornerstone3DTools';
 const CORNERSTONE_3D_TOOLS_SOURCE_VERSION = '0.1';
 
-<<<<<<< HEAD
-const checkStudyUID = (uid: string, instances): void => {
-=======
 const validateSameStudyUID = (uid: string, instances): void => {
->>>>>>> 0e521696
   instances.forEach(it => {
     if (it.StudyInstanceUID !== uid) {
       console.warn('Not all instances have the same UID', uid, it);
@@ -81,23 +77,11 @@
 ) {
   this.instances.push(...instances);
   utils.sortStudyInstances(this.instances);
-<<<<<<< HEAD
-  this.instance = this.instances[this.instances.length - 1];
-  this.isLoaded = false;
-  if (this.keyImageDisplaySet) {
-    this.load();
-    this.keyImageDisplaySet.updateInstances();
-    displaySetService.setDisplaySetMetadataInvalidated(
-      this.keyImageDisplaySet.displaySetInstanceUID
-    );
-  }
-=======
   // The last instance is the newest one, so is the one most interesting.
   // Eventually, the SR viewer should have the ability to choose which SR
   // gets loaded, and to navigate among them.
   this.instance = this.instances[this.instances.length - 1];
   this.isLoaded = false;
->>>>>>> 0e521696
   return this;
 }
 
@@ -135,16 +119,12 @@
     ConceptNameCodeSequence,
     SOPClassUID,
   } = instance;
-<<<<<<< HEAD
-  checkStudyUID(instance.StudyInstanceUID, instances);
-=======
   validateSameStudyUID(instance.StudyInstanceUID, instances);
->>>>>>> 0e521696
 
   if (
     !ConceptNameCodeSequence ||
     ConceptNameCodeSequence.CodeValue !==
-      CodeNameCodeSequenceValues.ImagingMeasurementReport
+    CodeNameCodeSequenceValues.ImagingMeasurementReport
   ) {
     servicesManager.services.uiNotificationService.show({
       title: 'DICOM SR',
@@ -384,7 +364,7 @@
     trackingUniqueIdentifier => {
       const mergedContentSequence =
         mergedContentSequencesByTrackingUniqueIdentifiers[
-          trackingUniqueIdentifier
+        trackingUniqueIdentifier
         ];
 
       const measurement = _processMeasurement(mergedContentSequence);
@@ -424,7 +404,7 @@
 
     if (
       mergedContentSequencesByTrackingUniqueIdentifiers[
-        trackingUniqueIdentifier
+      trackingUniqueIdentifier
       ] === undefined
     ) {
       // Add the full ContentSequence
@@ -539,9 +519,9 @@
   const findingSites = mergedContentSequence.filter(
     item =>
       item.ConceptNameCodeSequence.CodingSchemeDesignator ===
-        CodingSchemeDesignators.SRT &&
-      item.ConceptNameCodeSequence.CodeValue ===
-        CodeNameCodeSequenceValues.FindingSite
+      CodingSchemeDesignators.SRT &&
+      item.ConceptNameCodeSequence.CodeValue ===
+      CodeNameCodeSequenceValues.FindingSite
   );
 
   const measurement = {
@@ -558,11 +538,7 @@
       finding.ConceptCodeSequence.CodingSchemeDesignator
     ) &&
     finding.ConceptCodeSequence.CodeValue ===
-<<<<<<< HEAD
     CodeNameCodeSequenceValues.CornerstoneFreeText
-=======
-      CodeNameCodeSequenceValues.CornerstoneFreeText
->>>>>>> 0e521696
   ) {
     measurement.labels.push({
       label: CORNERSTONE_FREETEXT_CODE_VALUE,
@@ -578,7 +554,7 @@
           FindingSite.ConceptCodeSequence.CodingSchemeDesignator
         ) &&
         FindingSite.ConceptCodeSequence.CodeValue ===
-          CodeNameCodeSequenceValues.CornerstoneFreeText
+        CodeNameCodeSequenceValues.CornerstoneFreeText
     );
 
     if (cornerstoneFreeTextFindingSite) {
