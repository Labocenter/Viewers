--- conflicted
+++ resolved
@@ -12,16 +12,13 @@
   getDisplaySetFromSeries(series, study, dicomWebClient, authorizationHeaders) {
     const instance = series.getFirstInstance();
 
-<<<<<<< HEAD
     const metadata = instance.getData().metadata;
-    const { SeriesDescription, SeriesNumber } = metadata;
-=======
     const {
       ContentDate,
       ContentTime,
+      SeriesDescription,
       SeriesNumber,
-    } = instance._instance.metadata;
->>>>>>> 29dcc82e
+    } = metadata;
 
     return {
       plugin: 'pdf',
@@ -32,15 +29,11 @@
       SOPInstanceUID: instance.getSOPInstanceUID(),
       SeriesInstanceUID: series.getSeriesInstanceUID(),
       StudyInstanceUID: study.getStudyInstanceUID(),
-<<<<<<< HEAD
       SeriesDescription,
-      SeriesNumber,
-      metadata,
-=======
       SeriesDate: ContentDate, // Map ContentDate/Time to SeriesTime for series list sorting.
       SeriesTime: ContentTime,
       SeriesNumber,
->>>>>>> 29dcc82e
+      metadata,
       authorizationHeaders: authorizationHeaders,
     };
   },
