{
  "name": "@ohif/extension-cornerstone",
<<<<<<< HEAD
  "version": "3.7.0-beta.73",
=======
  "version": "3.7.0-beta.76",
>>>>>>> 2132f077
  "description": "OHIF extension for Cornerstone",
  "author": "OHIF",
  "license": "MIT",
  "repository": "OHIF/Viewers",
  "main": "dist/ohif-extension-cornerstone.umd.js",
  "module": "src/index.tsx",
  "types": "src/types/index.ts",
  "exports": {
    ".": "./src/index.tsx",
    "./types": "./src/types/index.ts"
  },
  "engines": {
    "node": ">=10",
    "npm": ">=6",
    "yarn": ">=1.16.0"
  },
  "files": [
    "dist",
    "README.md"
  ],
  "publishConfig": {
    "access": "public"
  },
  "scripts": {
    "dev": "cross-env NODE_ENV=development webpack --config .webpack/webpack.dev.js --watch --output-pathinfo",
    "dev:cornerstone": "yarn run dev",
    "build": "cross-env NODE_ENV=production webpack --progress --config .webpack/webpack.prod.js",
    "build:package-1": "yarn run build",
    "start": "yarn run dev"
  },
  "peerDependencies": {
    "@cornerstonejs/codec-charls": "^1.2.3",
    "@cornerstonejs/codec-libjpeg-turbo-8bit": "^1.2.2",
    "@cornerstonejs/codec-openjpeg": "^1.2.2",
    "@cornerstonejs/codec-openjph": "^2.4.2",
<<<<<<< HEAD
    "@cornerstonejs/dicom-image-loader": "^1.16.5",
    "@ohif/core": "3.7.0-beta.73",
    "@ohif/ui": "3.7.0-beta.73",
=======
    "@cornerstonejs/dicom-image-loader": "^1.13.2",
    "@ohif/core": "3.7.0-beta.76",
    "@ohif/ui": "3.7.0-beta.76",
>>>>>>> 2132f077
    "dcmjs": "^0.29.6",
    "dicom-parser": "^1.8.21",
    "hammerjs": "^2.0.8",
    "prop-types": "^15.6.2",
    "react": "^17.0.2",
    "react-dom": "^17.0.2",
    "react-resize-detector": "^6.7.6"
  },
  "devDependencies": {
    "lodash": "^4.17.21"
  },
  "dependencies": {
    "@babel/runtime": "^7.20.13",
<<<<<<< HEAD
    "@cornerstonejs/adapters": "^1.16.5",
    "@cornerstonejs/core": "^1.16.5",
    "@cornerstonejs/streaming-image-volume-loader": "^1.16.5",
    "@cornerstonejs/tools": "^1.16.5",
=======
    "@cornerstonejs/adapters": "^1.13.2",
    "@cornerstonejs/core": "^1.13.2",
    "@cornerstonejs/streaming-image-volume-loader": "^1.13.2",
    "@cornerstonejs/tools": "^1.13.2",
>>>>>>> 2132f077
    "@kitware/vtk.js": "27.3.1",
    "html2canvas": "^1.4.1",
    "lodash.debounce": "4.0.8",
    "lodash.merge": "^4.6.2",
    "shader-loader": "^1.3.1",
    "worker-loader": "^3.0.8"
  }
}<|MERGE_RESOLUTION|>--- conflicted
+++ resolved
@@ -1,10 +1,6 @@
 {
   "name": "@ohif/extension-cornerstone",
-<<<<<<< HEAD
-  "version": "3.7.0-beta.73",
-=======
   "version": "3.7.0-beta.76",
->>>>>>> 2132f077
   "description": "OHIF extension for Cornerstone",
   "author": "OHIF",
   "license": "MIT",
@@ -40,15 +36,9 @@
     "@cornerstonejs/codec-libjpeg-turbo-8bit": "^1.2.2",
     "@cornerstonejs/codec-openjpeg": "^1.2.2",
     "@cornerstonejs/codec-openjph": "^2.4.2",
-<<<<<<< HEAD
     "@cornerstonejs/dicom-image-loader": "^1.16.5",
-    "@ohif/core": "3.7.0-beta.73",
-    "@ohif/ui": "3.7.0-beta.73",
-=======
-    "@cornerstonejs/dicom-image-loader": "^1.13.2",
     "@ohif/core": "3.7.0-beta.76",
     "@ohif/ui": "3.7.0-beta.76",
->>>>>>> 2132f077
     "dcmjs": "^0.29.6",
     "dicom-parser": "^1.8.21",
     "hammerjs": "^2.0.8",
@@ -62,17 +52,10 @@
   },
   "dependencies": {
     "@babel/runtime": "^7.20.13",
-<<<<<<< HEAD
     "@cornerstonejs/adapters": "^1.16.5",
     "@cornerstonejs/core": "^1.16.5",
     "@cornerstonejs/streaming-image-volume-loader": "^1.16.5",
     "@cornerstonejs/tools": "^1.16.5",
-=======
-    "@cornerstonejs/adapters": "^1.13.2",
-    "@cornerstonejs/core": "^1.13.2",
-    "@cornerstonejs/streaming-image-volume-loader": "^1.13.2",
-    "@cornerstonejs/tools": "^1.13.2",
->>>>>>> 2132f077
     "@kitware/vtk.js": "27.3.1",
     "html2canvas": "^1.4.1",
     "lodash.debounce": "4.0.8",
