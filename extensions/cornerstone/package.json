{
  "name": "@ohif/extension-cornerstone",
  "version": "3.7.0-beta.41",
  "description": "OHIF extension for Cornerstone",
  "author": "OHIF",
  "license": "MIT",
  "repository": "OHIF/Viewers",
  "main": "dist/ohif-extension-cornerstone.umd.js",
  "module": "src/index.tsx",
  "types": "src/types/index.ts",
  "exports": {
    ".": "./src/index.tsx",
    "./types": "./src/types/index.ts"
  },
  "engines": {
    "node": ">=10",
    "npm": ">=6",
    "yarn": ">=1.16.0"
  },
  "files": [
    "dist",
    "README.md"
  ],
  "publishConfig": {
    "access": "public"
  },
  "scripts": {
    "dev": "cross-env NODE_ENV=development webpack --config .webpack/webpack.dev.js --watch --output-pathinfo",
    "dev:cornerstone": "yarn run dev",
    "build": "cross-env NODE_ENV=production webpack --progress --config .webpack/webpack.prod.js",
    "build:package-1": "yarn run build",
    "start": "yarn run dev"
  },
  "peerDependencies": {
    "@cornerstonejs/codec-charls": "^1.2.3",
    "@cornerstonejs/codec-libjpeg-turbo-8bit": "^1.2.2",
    "@cornerstonejs/codec-openjpeg": "^1.2.2",
    "@cornerstonejs/codec-openjph": "^2.4.2",
<<<<<<< HEAD
    "@cornerstonejs/dicom-image-loader": "^1.9.3",
    "@ohif/core": "3.7.0-beta.30",
    "@ohif/ui": "3.7.0-beta.30",
=======
    "@cornerstonejs/dicom-image-loader": "^1.7.1",
    "@ohif/core": "3.7.0-beta.41",
    "@ohif/ui": "3.7.0-beta.41",
>>>>>>> 58d38495
    "dcmjs": "^0.29.6",
    "dicom-parser": "^1.8.21",
    "hammerjs": "^2.0.8",
    "prop-types": "^15.6.2",
    "react": "^17.0.2",
    "react-dom": "^17.0.2",
    "react-resize-detector": "^6.7.6"
  },
  "devDependencies": {
    "lodash": "^4.17.21"
  },
  "dependencies": {
    "@babel/runtime": "^7.20.13",
<<<<<<< HEAD
    "@cornerstonejs/adapters": "^1.9.3",
    "@cornerstonejs/core": "^1.9.3",
    "@cornerstonejs/streaming-image-volume-loader": "^1.9.3",
    "@cornerstonejs/tools": "^1.9.3",
=======
    "@cornerstonejs/adapters": "^1.7.1",
    "@cornerstonejs/core": "^1.7.1",
    "@cornerstonejs/streaming-image-volume-loader": "^1.7.1",
    "@cornerstonejs/tools": "^1.7.1",
>>>>>>> 58d38495
    "@kitware/vtk.js": "27.3.1",
    "html2canvas": "^1.4.1",
    "lodash.debounce": "4.0.8",
    "lodash.merge": "^4.6.2",
    "shader-loader": "^1.3.1",
    "worker-loader": "^3.0.8"
  }
}<|MERGE_RESOLUTION|>--- conflicted
+++ resolved
@@ -36,15 +36,9 @@
     "@cornerstonejs/codec-libjpeg-turbo-8bit": "^1.2.2",
     "@cornerstonejs/codec-openjpeg": "^1.2.2",
     "@cornerstonejs/codec-openjph": "^2.4.2",
-<<<<<<< HEAD
     "@cornerstonejs/dicom-image-loader": "^1.9.3",
-    "@ohif/core": "3.7.0-beta.30",
-    "@ohif/ui": "3.7.0-beta.30",
-=======
-    "@cornerstonejs/dicom-image-loader": "^1.7.1",
     "@ohif/core": "3.7.0-beta.41",
     "@ohif/ui": "3.7.0-beta.41",
->>>>>>> 58d38495
     "dcmjs": "^0.29.6",
     "dicom-parser": "^1.8.21",
     "hammerjs": "^2.0.8",
@@ -58,17 +52,10 @@
   },
   "dependencies": {
     "@babel/runtime": "^7.20.13",
-<<<<<<< HEAD
     "@cornerstonejs/adapters": "^1.9.3",
     "@cornerstonejs/core": "^1.9.3",
     "@cornerstonejs/streaming-image-volume-loader": "^1.9.3",
     "@cornerstonejs/tools": "^1.9.3",
-=======
-    "@cornerstonejs/adapters": "^1.7.1",
-    "@cornerstonejs/core": "^1.7.1",
-    "@cornerstonejs/streaming-image-volume-loader": "^1.7.1",
-    "@cornerstonejs/tools": "^1.7.1",
->>>>>>> 58d38495
     "@kitware/vtk.js": "27.3.1",
     "html2canvas": "^1.4.1",
     "lodash.debounce": "4.0.8",
