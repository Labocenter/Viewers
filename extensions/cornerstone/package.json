{
  "name": "@ohif/extension-cornerstone",
  "version": "3.8.0-beta.10",
  "description": "OHIF extension for Cornerstone",
  "author": "OHIF",
  "license": "MIT",
  "repository": "OHIF/Viewers",
  "main": "dist/ohif-extension-cornerstone.umd.js",
  "module": "src/index.tsx",
  "types": "src/types/index.ts",
  "exports": {
    ".": "./src/index.tsx",
    "./types": "./src/types/index.ts"
  },
  "engines": {
    "node": ">=10",
    "npm": ">=6",
    "yarn": ">=1.16.0"
  },
  "files": [
    "dist",
    "README.md"
  ],
  "publishConfig": {
    "access": "public"
  },
  "scripts": {
    "dev": "cross-env NODE_ENV=development webpack --config .webpack/webpack.dev.js --watch --output-pathinfo",
    "dev:cornerstone": "yarn run dev",
    "build": "cross-env NODE_ENV=production webpack --progress --config .webpack/webpack.prod.js",
    "build:package-1": "yarn run build",
    "start": "yarn run dev"
  },
  "peerDependencies": {
    "@cornerstonejs/codec-charls": "^1.2.3",
    "@cornerstonejs/codec-libjpeg-turbo-8bit": "^1.2.2",
    "@cornerstonejs/codec-openjpeg": "^1.2.2",
    "@cornerstonejs/codec-openjph": "^2.4.2",
<<<<<<< HEAD
    "@cornerstonejs/dicom-image-loader": "^1.20.3",
    "@ohif/core": "3.8.0-beta.9",
    "@ohif/ui": "3.8.0-beta.9",
    "dcmjs": "^0.29.12",
=======
    "@cornerstonejs/dicom-image-loader": "^1.27.3",
    "@ohif/core": "3.8.0-beta.10",
    "@ohif/ui": "3.8.0-beta.10",
    "dcmjs": "^0.29.11",
>>>>>>> 1a68c06c
    "dicom-parser": "^1.8.21",
    "hammerjs": "^2.0.8",
    "prop-types": "^15.6.2",
    "react": "^17.0.2",
    "react-dom": "^17.0.2",
    "react-resize-detector": "^6.7.6"
  },
  "devDependencies": {
    "lodash": "^4.17.21"
  },
  "dependencies": {
    "@babel/runtime": "^7.20.13",
    "@cornerstonejs/adapters": "^1.27.3",
    "@cornerstonejs/core": "^1.27.3",
    "@cornerstonejs/streaming-image-volume-loader": "^1.27.3",
    "@cornerstonejs/tools": "^1.27.3",
    "@kitware/vtk.js": "27.3.1",
    "html2canvas": "^1.4.1",
    "lodash.debounce": "4.0.8",
    "lodash.merge": "^4.6.2",
    "shader-loader": "^1.3.1",
    "worker-loader": "^3.0.8"
  }
}<|MERGE_RESOLUTION|>--- conflicted
+++ resolved
@@ -36,17 +36,10 @@
     "@cornerstonejs/codec-libjpeg-turbo-8bit": "^1.2.2",
     "@cornerstonejs/codec-openjpeg": "^1.2.2",
     "@cornerstonejs/codec-openjph": "^2.4.2",
-<<<<<<< HEAD
-    "@cornerstonejs/dicom-image-loader": "^1.20.3",
-    "@ohif/core": "3.8.0-beta.9",
-    "@ohif/ui": "3.8.0-beta.9",
-    "dcmjs": "^0.29.12",
-=======
     "@cornerstonejs/dicom-image-loader": "^1.27.3",
     "@ohif/core": "3.8.0-beta.10",
     "@ohif/ui": "3.8.0-beta.10",
-    "dcmjs": "^0.29.11",
->>>>>>> 1a68c06c
+    "dcmjs": "^0.29.12",
     "dicom-parser": "^1.8.21",
     "hammerjs": "^2.0.8",
     "prop-types": "^15.6.2",
