{
  "name": "@ohif/extension-cornerstone",
  "version": "3.0.0",
  "description": "OHIF extension for Cornerstone",
  "author": "OHIF",
  "license": "MIT",
  "repository": "OHIF/Viewers",
  "main": "dist/index.umd.js",
  "module": "src/index.js",
  "engines": {
    "node": ">=10",
    "npm": ">=6",
    "yarn": ">=1.16.0"
  },
  "files": [
    "dist",
    "README.md"
  ],
  "publishConfig": {
    "access": "public"
  },
  "scripts": {
    "dev": "cross-env NODE_ENV=development webpack --config .webpack/webpack.dev.js --watch --debug --output-pathinfo",
    "dev:cornerstone": "yarn run dev",
    "build": "cross-env NODE_ENV=production webpack --config .webpack/webpack.prod.js",
    "build:package": "yarn run build",
    "start": "yarn run dev",
    "test:unit": "jest --watchAll",
    "test:unit:ci": "jest --ci --runInBand --collectCoverage"
  },
  "peerDependencies": {
    "@ohif/core": "^0.50.0",
    "@ohif/ui": "^0.50.0",
    "cornerstone-core": "^2.3.0",
    "cornerstone-math": "^0.1.9",
    "cornerstone-tools": "5.1.2",
    "cornerstone-wado-image-loader": "^3.1.2",
    "dcmjs": "0.18.8",
    "dicom-parser": "^1.8.3",
    "hammerjs": "^2.0.8",
    "prop-types": "^15.6.2",
    "react": "^16.11.0",
    "react-dom": "^16.11.0",
    "react-resize-detector": "^3.4.0"
  },
  "dependencies": {
    "@babel/runtime": "7.7.6",
    "lodash.debounce": "4.0.8",
<<<<<<< HEAD
    "lodash.merge": "^4.6.2",
    "react-cornerstone-viewport": "4.0.2"
=======
    "react-cornerstone-viewport": "4.0.5"
>>>>>>> e7b32cc5
  }
}<|MERGE_RESOLUTION|>--- conflicted
+++ resolved
@@ -46,11 +46,7 @@
   "dependencies": {
     "@babel/runtime": "7.7.6",
     "lodash.debounce": "4.0.8",
-<<<<<<< HEAD
     "lodash.merge": "^4.6.2",
-    "react-cornerstone-viewport": "4.0.2"
-=======
     "react-cornerstone-viewport": "4.0.5"
->>>>>>> e7b32cc5
   }
 }