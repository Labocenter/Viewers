{
  "name": "@ohif/extension-cornerstone",
  "version": "3.0.0",
  "description": "OHIF extension for Cornerstone",
  "author": "OHIF",
  "license": "MIT",
  "repository": "OHIF/Viewers",
  "main": "dist/index.umd.js",
  "module": "src/index.tsx",
  "types": "src/types/index.ts",
  "exports": {
    ".": "./src/index.tsx",
    "./types": "./src/types/index.ts"
  },
  "engines": {
    "node": ">=10",
    "npm": ">=6",
    "yarn": ">=1.16.0"
  },
  "files": [
    "dist",
    "README.md"
  ],
  "publishConfig": {
    "access": "public"
  },
  "scripts": {
    "dev": "cross-env NODE_ENV=development webpack --config .webpack/webpack.dev.js --watch --debug --output-pathinfo",
    "dev:cornerstone": "yarn run dev",
    "build": "cross-env NODE_ENV=production webpack --config .webpack/webpack.prod.js",
    "build:package": "yarn run build",
    "start": "yarn run dev"
  },
  "peerDependencies": {
    "@ohif/core": "^3.0.0",
    "@ohif/ui": "^2.0.0",
    "cornerstone-wado-image-loader": "^4.13.0",
    "dcmjs": "^0.29.5",
    "dicom-parser": "^1.8.9",
    "hammerjs": "^2.0.8",
    "prop-types": "^15.6.2",
    "react": "^17.0.2",
    "react-dom": "^17.0.2",
    "react-resize-detector": "^6.7.6"
  },
  "devDependencies": {
    "lodash": "^4.17.21"
  },
  "dependencies": {
    "@babel/runtime": "^7.20.13",
    "@cornerstonejs/adapters": "^0.6.0",
<<<<<<< HEAD
    "@cornerstonejs/core": "^0.41.0",
    "@cornerstonejs/streaming-image-volume-loader": "^0.16.2",
    "@cornerstonejs/tools": "^0.63.2",
=======
    "@cornerstonejs/core": "^0.42.2",
    "@cornerstonejs/streaming-image-volume-loader": "^0.16.0",
    "@cornerstonejs/tools": "^0.61.11",
>>>>>>> 69d8e6a1
    "@kitware/vtk.js": "26.5.6",
    "html2canvas": "^1.4.1",
    "lodash.debounce": "4.0.8",
    "lodash.merge": "^4.6.2",
    "shader-loader": "^1.3.1",
    "worker-loader": "^3.0.8"
  }
}<|MERGE_RESOLUTION|>--- conflicted
+++ resolved
@@ -49,15 +49,9 @@
   "dependencies": {
     "@babel/runtime": "^7.20.13",
     "@cornerstonejs/adapters": "^0.6.0",
-<<<<<<< HEAD
-    "@cornerstonejs/core": "^0.41.0",
+    "@cornerstonejs/core": "^0.42.2",
     "@cornerstonejs/streaming-image-volume-loader": "^0.16.2",
     "@cornerstonejs/tools": "^0.63.2",
-=======
-    "@cornerstonejs/core": "^0.42.2",
-    "@cornerstonejs/streaming-image-volume-loader": "^0.16.0",
-    "@cornerstonejs/tools": "^0.61.11",
->>>>>>> 69d8e6a1
     "@kitware/vtk.js": "26.5.6",
     "html2canvas": "^1.4.1",
     "lodash.debounce": "4.0.8",
