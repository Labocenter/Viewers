--- conflicted
+++ resolved
@@ -36,15 +36,9 @@
     "@cornerstonejs/codec-libjpeg-turbo-8bit": "^1.2.2",
     "@cornerstonejs/codec-openjpeg": "^1.2.2",
     "@cornerstonejs/codec-openjph": "^2.4.2",
-<<<<<<< HEAD
     "@cornerstonejs/dicom-image-loader": "^1.10.3",
-    "@ohif/core": "3.7.0-beta.53",
-    "@ohif/ui": "3.7.0-beta.53",
-=======
-    "@cornerstonejs/dicom-image-loader": "^1.9.3",
     "@ohif/core": "3.7.0-beta.55",
     "@ohif/ui": "3.7.0-beta.55",
->>>>>>> ede63000
     "dcmjs": "^0.29.6",
     "dicom-parser": "^1.8.21",
     "hammerjs": "^2.0.8",
