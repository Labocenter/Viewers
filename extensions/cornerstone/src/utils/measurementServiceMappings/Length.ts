import SUPPORTED_TOOLS from './constants/supportedTools';
import getSOPInstanceAttributes from './utils/getSOPInstanceAttributes';
import { utils } from '@ohif/core';

const Length = {
  toAnnotation: measurement => {},

  /**
   * Maps cornerstone annotation event data to measurement service format.
   *
   * @param {Object} cornerstone Cornerstone event data
   * @return {Measurement} Measurement instance
   */
  toMeasurement: (
    csToolsEventDetail,
    displaySetService,
    cornerstoneViewportService,
    getValueTypeFromToolType
  ) => {
    const { annotation, viewportId } = csToolsEventDetail;
    const { metadata, data, annotationUID } = annotation;

    if (!metadata || !data) {
      console.warn('Length tool: Missing metadata or data');
      return null;
    }

    const { toolName, referencedImageId, FrameOfReferenceUID } = metadata;
    const validToolType = SUPPORTED_TOOLS.includes(toolName);

    if (!validToolType) {
      throw new Error('Tool not supported');
    }

<<<<<<< HEAD
    const { SOPInstanceUID, SeriesInstanceUID, StudyInstanceUID } = getSOPInstanceAttributes(
=======
    const {
      SOPInstanceUID,
      SeriesInstanceUID,
      StudyInstanceUID,
    } = getSOPInstanceAttributes(
>>>>>>> 2132f077
      referencedImageId,
      cornerstoneViewportService,
      viewportId
    );

    let displaySet;

    if (SOPInstanceUID) {
      displaySet = displaySetService.getDisplaySetForSOPInstanceUID(
        SOPInstanceUID,
        SeriesInstanceUID
      );
    } else {
      displaySet = displaySetService.getDisplaySetsForSeries(SeriesInstanceUID);
    }

    const { points } = data.handles;

    const mappedAnnotations = getMappedAnnotations(annotation, displaySetService);

    const displayText = getDisplayText(mappedAnnotations, displaySet);
    const getReport = () => _getReport(mappedAnnotations, points, FrameOfReferenceUID);

    return {
      uid: annotationUID,
      SOPInstanceUID,
      FrameOfReferenceUID,
      points,
      metadata,
      referenceSeriesUID: SeriesInstanceUID,
      referenceStudyUID: StudyInstanceUID,
      frameNumber: mappedAnnotations[0]?.frameNumber || 1,
      toolName: metadata.toolName,
      displaySetInstanceUID: displaySet.displaySetInstanceUID,
      label: data.label,
      displayText: displayText,
      data: data.cachedStats,
      type: getValueTypeFromToolType(toolName),
      getReport,
    };
  },
};

function getMappedAnnotations(annotation, displaySetService) {
  const { metadata, data } = annotation;
  const { cachedStats } = data;
  const { referencedImageId } = metadata;
  const targets = Object.keys(cachedStats);

  if (!targets.length) {
    return [];
  }

  const annotations = [];
  Object.keys(cachedStats).forEach(targetId => {
    const targetStats = cachedStats[targetId];

    if (!referencedImageId) {
      throw new Error('Non-acquisition plane measurement mapping not supported');
    }

    const {
      SOPInstanceUID,
      SeriesInstanceUID,
      frameNumber,
    } = getSOPInstanceAttributes(referencedImageId);

    const displaySet = displaySetService.getDisplaySetForSOPInstanceUID(
      SOPInstanceUID,
      SeriesInstanceUID,
      frameNumber
    );

    const { SeriesNumber } = displaySet;
    const { length, unit = 'mm' } = targetStats;

    annotations.push({
      SeriesInstanceUID,
      SOPInstanceUID,
      SeriesNumber,
      frameNumber,
      unit,
      length,
    });
  });

  return annotations;
}

/*
This function is used to convert the measurement data to a format that is
suitable for the report generation (e.g. for the csv report). The report
returns a list of columns and corresponding values.
*/
function _getReport(mappedAnnotations, points, FrameOfReferenceUID) {
  const columns = [];
  const values = [];

  // Add Type
  columns.push('AnnotationType');
  values.push('Cornerstone:Length');

  mappedAnnotations.forEach(annotation => {
    const { length, unit } = annotation;
    columns.push(`Length`);
    values.push(length);
    columns.push('Unit');
    values.push(unit);
  });

  if (FrameOfReferenceUID) {
    columns.push('FrameOfReferenceUID');
    values.push(FrameOfReferenceUID);
  }

  if (points) {
    columns.push('points');
    // points has the form of [[x1, y1, z1], [x2, y2, z2], ...]
    // convert it to string of [[x1 y1 z1];[x2 y2 z2];...]
    // so that it can be used in the csv report
    values.push(points.map(p => p.join(' ')).join(';'));
  }

  return {
    columns,
    values,
  };
}

function getDisplayText(mappedAnnotations, displaySet) {
  if (!mappedAnnotations || !mappedAnnotations.length) {
    return '';
  }

  const displayText = [];

  // Area is the same for all series
<<<<<<< HEAD
  const { length, SeriesNumber, SOPInstanceUID, frameNumber } = mappedAnnotations[0];
=======
  const {
    length,
    SeriesNumber,
    SOPInstanceUID,
    frameNumber,
    unit,
  } = mappedAnnotations[0];
>>>>>>> 2132f077

  const instance = displaySet.images.find(image => image.SOPInstanceUID === SOPInstanceUID);

  let InstanceNumber;
  if (instance) {
    InstanceNumber = instance.InstanceNumber;
  }

  const instanceText = InstanceNumber ? ` I: ${InstanceNumber}` : '';
  const frameText = displaySet.isMultiFrame ? ` F: ${frameNumber}` : '';

  if (length === null || length === undefined) {
    return displayText;
  }
  const roundedLength = utils.roundNumber(length, 2);
<<<<<<< HEAD
  displayText.push(`${roundedLength} mm (S: ${SeriesNumber}${instanceText}${frameText})`);
=======
  displayText.push(
    `${roundedLength} ${unit} (S: ${SeriesNumber}${instanceText}${frameText})`
  );
>>>>>>> 2132f077

  return displayText;
}

export default Length;<|MERGE_RESOLUTION|>--- conflicted
+++ resolved
@@ -32,15 +32,11 @@
       throw new Error('Tool not supported');
     }
 
-<<<<<<< HEAD
-    const { SOPInstanceUID, SeriesInstanceUID, StudyInstanceUID } = getSOPInstanceAttributes(
-=======
     const {
       SOPInstanceUID,
       SeriesInstanceUID,
       StudyInstanceUID,
     } = getSOPInstanceAttributes(
->>>>>>> 2132f077
       referencedImageId,
       cornerstoneViewportService,
       viewportId
@@ -178,9 +174,6 @@
   const displayText = [];
 
   // Area is the same for all series
-<<<<<<< HEAD
-  const { length, SeriesNumber, SOPInstanceUID, frameNumber } = mappedAnnotations[0];
-=======
   const {
     length,
     SeriesNumber,
@@ -188,7 +181,6 @@
     frameNumber,
     unit,
   } = mappedAnnotations[0];
->>>>>>> 2132f077
 
   const instance = displaySet.images.find(image => image.SOPInstanceUID === SOPInstanceUID);
 
@@ -204,13 +196,9 @@
     return displayText;
   }
   const roundedLength = utils.roundNumber(length, 2);
-<<<<<<< HEAD
-  displayText.push(`${roundedLength} mm (S: ${SeriesNumber}${instanceText}${frameText})`);
-=======
   displayText.push(
     `${roundedLength} ${unit} (S: ${SeriesNumber}${instanceText}${frameText})`
   );
->>>>>>> 2132f077
 
   return displayText;
 }
