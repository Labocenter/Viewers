--- conflicted
+++ resolved
@@ -1,12 +1,5 @@
 const STACK_SYNC_NAME = 'stackImageSync';
 
-<<<<<<< HEAD
-// [ {
-//   synchronizerId: string,
-//   viewports: [ { viewportId: number, renderingEngineId: string, index: number } , ...]
-// ]}
-let STACK_IMAGE_SYNC_GROUPS_INFO = [];
-=======
 export default function toggleStackImageSync({
   toggledState,
   servicesManager,
@@ -15,12 +8,12 @@
   if (!toggledState) {
     return disableSync(STACK_SYNC_NAME, servicesManager);
   }
->>>>>>> 01d843f2
 
   const { syncGroupService, viewportGridService, displaySetService, cornerstoneViewportService } =
     servicesManager.services;
 
-  const viewports = providedViewports || getReconstructableStackViewports(viewportGridService, displaySetService);
+  const viewports =
+    providedViewports || getReconstructableStackViewports(viewportGridService, displaySetService);
 
   // create synchronization group and add the viewports to it.
   viewports.forEach(gridViewport => {
@@ -54,52 +47,27 @@
       syncName
     );
   });
-};
+}
 
-<<<<<<< HEAD
-  // create synchronization groups and add viewports
-=======
 /**
  * Gets the consistent spacing stack viewport types, which are the ones which
  * can be navigated using the stack image sync right now.
  */
 function getReconstructableStackViewports(viewportGridService, displaySetService) {
->>>>>>> 01d843f2
   let { viewports } = viewportGridService.getState();
 
   viewports = [...viewports.values()];
   // filter empty viewports
-<<<<<<< HEAD
-  viewports = viewports.filter(viewport => viewport.displaySetInstanceUIDs?.length);
-=======
   viewports = viewports.filter(
     viewport => viewport.displaySetInstanceUIDs && viewport.displaySetInstanceUIDs.length
   );
->>>>>>> 01d843f2
 
   // filter reconstructable viewports
   viewports = viewports.filter(viewport => {
     const { displaySetInstanceUIDs } = viewport;
-<<<<<<< HEAD
 
     for (const displaySetInstanceUID of displaySetInstanceUIDs) {
       const displaySet = displaySetService.getDisplaySetByUID(displaySetInstanceUID);
-
-      if (displaySet && displaySet.isReconstructable) {
-        return true;
-      }
-
-      return false;
-    }
-  });
-
-  const viewportsByOrientation = viewports.reduce((acc, viewport) => {
-    const { viewportId, viewportType } = viewport.viewportOptions;
-=======
-
-    for (const displaySetInstanceUID of displaySetInstanceUIDs) {
-      const displaySet = displaySetService.getDisplaySetByUID(displaySetInstanceUID);
->>>>>>> 01d843f2
 
       // TODO - add a better test than isReconstructable
       if (displaySet && displaySet.isReconstructable) {
@@ -110,4 +78,4 @@
     }
   });
   return viewports;
-};+}