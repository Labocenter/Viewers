--- conflicted
+++ resolved
@@ -265,8 +265,6 @@
     toolbarServiceRecordInteraction: props => {
       toolbarService.recordInteraction(props);
     },
-<<<<<<< HEAD
-
     // Enable or disable a toggleable command, without calling the activation
     // Used to setup already active tools from hanging protocols
     setToolbarToggled: props => {
@@ -280,8 +278,6 @@
       cstUtils[prefetchType].enable(element);
     },
 
-=======
->>>>>>> 48bbd628
     setToolActive: ({ toolName, toolGroupId = null, toggledState }) => {
       if (toolName === 'Crosshairs') {
         const activeViewportToolGroup = toolGroupService.getToolGroup(null);
