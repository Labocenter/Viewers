import React, { useEffect, useRef, useCallback, useState } from 'react';
import ReactResizeDetector from 'react-resize-detector';
import PropTypes from 'prop-types';
import * as cs3DTools from '@cornerstonejs/tools';
import {
  Enums,
  eventTarget,
  getEnabledElement,
  StackViewport,
  utilities as csUtils,
} from '@cornerstonejs/core';
import { MeasurementService } from '@ohif/core';
import { Notification, useViewportDialog } from '@ohif/ui';
import {
  IStackViewport,
  IVolumeViewport,
} from '@cornerstonejs/core/dist/esm/types';

import { setEnabledElement } from '../state';

import './OHIFCornerstoneViewport.css';
import CornerstoneOverlays from './Overlays/CornerstoneOverlays';
import getSOPInstanceAttributes from '../utils/measurementServiceMappings/utils/getSOPInstanceAttributes';
import CornerstoneServices from '../types/CornerstoneServices';
import CinePlayer from '../components/CinePlayer';

const STACK = 'stack';

/**
 * Caches the jump to measurement operation, so that if display set is shown,
 * it can jump to the measurement.
 */
let cacheJumpToMeasurementEvent;

function areEqual(prevProps, nextProps) {
  if (nextProps.needsRerendering) {
    return false;
  }

  if (prevProps.displaySets.length !== nextProps.displaySets.length) {
    return false;
  }

  if (
    prevProps.viewportOptions.orientation !==
    nextProps.viewportOptions.orientation
  ) {
    return false;
  }

  if (
    prevProps.viewportOptions.toolGroupId !==
    nextProps.viewportOptions.toolGroupId
  ) {
    return false;
  }

  if (
    prevProps.viewportOptions.viewportType !==
    nextProps.viewportOptions.viewportType
  ) {
    return false;
  }

  const prevDisplaySets = prevProps.displaySets;
  const nextDisplaySets = nextProps.displaySets;

  if (prevDisplaySets.length !== nextDisplaySets.length) {
    return false;
  }

  for (let i = 0; i < prevDisplaySets.length; i++) {
    const prevDisplaySet = prevDisplaySets[i];

    const foundDisplaySet = nextDisplaySets.find(
      nextDisplaySet =>
        nextDisplaySet.displaySetInstanceUID ===
        prevDisplaySet.displaySetInstanceUID
    );

    if (!foundDisplaySet) {
      return false;
    }

    // check they contain the same image
    if (foundDisplaySet.images?.length !== prevDisplaySet.images?.length) {
      return false;
    }

    // check if their imageIds are the same
    if (foundDisplaySet.images?.length) {
      for (let j = 0; j < foundDisplaySet.images.length; j++) {
        if (
          foundDisplaySet.images[j].imageId !== prevDisplaySet.images[j].imageId
        ) {
          return false;
        }
      }
    }
  }

  return true;
}

// Todo: This should be done with expose of internal API similar to react-vtkjs-viewport
// Then we don't need to worry about the re-renders if the props change.
const OHIFCornerstoneViewport = React.memo(props => {
  const {
    viewportIndex,
    displaySets,
    dataSource,
    viewportOptions,
    displaySetOptions,
    servicesManager,
    commandsManager,
    onElementEnabled,
    onElementDisabled,
    isJumpToMeasurementDisabled,
    // Note: you SHOULD NOT use the initialImageIdOrIndex for manipulation
    // of the imageData in the OHIFCornerstoneViewport. This prop is used
    // to set the initial state of the viewport's first image to render
    initialImageIndex,
  } = props;

  const [scrollbarHeight, setScrollbarHeight] = useState('100px');
  const [enabledVPElement, setEnabledVPElement] = useState(null);
  const elementRef = useRef();

  const {
    measurementService,
    displaySetService,
    toolbarService,
    toolGroupService,
    syncGroupService,
    cornerstoneViewportService,
    cornerstoneCacheService,
    viewportGridService,
    stateSyncService,
  } = servicesManager.services as CornerstoneServices;

  const [viewportDialogState] = useViewportDialog();
  // useCallback for scroll bar height calculation
  const setImageScrollBarHeight = useCallback(() => {
    const scrollbarHeight = `${elementRef.current.clientHeight - 20}px`;
    setScrollbarHeight(scrollbarHeight);
  }, [elementRef]);

  // useCallback for onResize
  const onResize = useCallback(() => {
    if (elementRef.current) {
      cornerstoneViewportService.resize();
      setImageScrollBarHeight();
    }
  }, [elementRef]);

  const cleanUpServices = useCallback(() => {
    const viewportInfo = cornerstoneViewportService.getViewportInfoByIndex(
      viewportIndex
    );

    if (!viewportInfo) {
      return;
    }

    const viewportId = viewportInfo.getViewportId();
    const renderingEngineId = viewportInfo.getRenderingEngineId();
    const syncGroups = viewportInfo.getSyncGroups();

    toolGroupService.removeViewportFromToolGroup(viewportId, renderingEngineId);

    syncGroupService.removeViewportFromSyncGroup(
      viewportId,
      renderingEngineId,
      syncGroups
    );
  }, [viewportIndex, viewportOptions.viewportId]);

  const elementEnabledHandler = useCallback(
    evt => {
      // check this is this element reference and return early if doesn't match
      if (evt.detail.element !== elementRef.current) {
        return;
      }

      const { viewportId, element } = evt.detail;
      const viewportInfo = cornerstoneViewportService.getViewportInfo(
        viewportId
      );
      const viewportIndex = viewportInfo.getViewportIndex();

      setEnabledElement(viewportIndex, element);
      setEnabledVPElement(element);

      const renderingEngineId = viewportInfo.getRenderingEngineId();
      const toolGroupId = viewportInfo.getToolGroupId();
      const syncGroups = viewportInfo.getSyncGroups();

      toolGroupService.addViewportToToolGroup(
        viewportId,
        renderingEngineId,
        toolGroupId
      );

      syncGroupService.addViewportToSyncGroup(
        viewportId,
        renderingEngineId,
        syncGroups
      );

      if (onElementEnabled) {
        onElementEnabled(evt);
      }
    },
    [viewportIndex, onElementEnabled, toolGroupService]
  );

  // disable the element upon unmounting
  useEffect(() => {
    cornerstoneViewportService.enableViewport(
      viewportIndex,
      viewportOptions,
      elementRef.current
    );

    eventTarget.addEventListener(
      Enums.Events.ELEMENT_ENABLED,
      elementEnabledHandler
    );

    setImageScrollBarHeight();

    return () => {
<<<<<<< HEAD
      storePresentation();
=======
      commandsManager.runCommand('storePresentation', {
        viewportIndex,
      });

>>>>>>> aedb9d15
      cleanUpServices();

      const viewportId = viewportOptions.viewportId;

      const viewportInfo = cornerstoneViewportService.getViewportInfo(
        viewportId
      );

      cornerstoneViewportService.disableElement(viewportId);

      if (onElementDisabled) {
        onElementDisabled(viewportInfo);
      }

      eventTarget.removeEventListener(
        Enums.Events.ELEMENT_ENABLED,
        elementEnabledHandler
      );
    };
  }, []);

  // subscribe to displaySet metadata invalidation (updates)
  // Currently, if the metadata changes we need to re-render the display set
  // for it to take effect in the viewport. As we deal with scaling in the loading,
  // we need to remove the old volume from the cache, and let the
  // viewport to re-add it which will use the new metadata. Otherwise, the
  // viewport will use the cached volume and the new metadata will not be used.
  // Note: this approach does not actually end of sending network requests
  // and it uses the network cache
  useEffect(() => {
    const { unsubscribe } = displaySetService.subscribe(
      displaySetService.EVENTS.DISPLAY_SET_SERIES_METADATA_INVALIDATED,
      async invalidatedDisplaySetInstanceUID => {
        const viewportInfo = cornerstoneViewportService.getViewportInfoByIndex(
          viewportIndex
        );

        if (viewportInfo.hasDisplaySet(invalidatedDisplaySetInstanceUID)) {
          const viewportData = viewportInfo.getViewportData();
          const newViewportData = await cornerstoneCacheService.invalidateViewportData(
            viewportData,
            invalidatedDisplaySetInstanceUID,
            dataSource,
            displaySetService
          );

          const keepCamera = true;
          cornerstoneViewportService.updateViewport(
            viewportIndex,
            newViewportData,
            keepCamera
          );
        }
      }
    );
    return () => {
      unsubscribe();
    };
  }, [viewportIndex]);

  useEffect(() => {
    // handle the default viewportType to be stack
    if (!viewportOptions.viewportType) {
      viewportOptions.viewportType = STACK;
    }

    const loadViewportData = async () => {
      const viewportData = await cornerstoneCacheService.createViewportData(
        displaySets,
        viewportOptions,
        dataSource,
        initialImageIndex
      );

      // The presentation state will have been stored previously by closing
      // a viewport.  Otherwise, this viewport will be unchanged and the
      // presentation information will be directly carried over.
      const {
        lutPresentationStore,
        positionPresentationStore,
      } = stateSyncService.getState();
      const { presentationIds } = viewportOptions;
      const presentations = {
        positionPresentation:
          positionPresentationStore[presentationIds?.positionPresentationId],
        lutPresentation:
          lutPresentationStore[presentationIds?.lutPresentationId],
      };
      let measurement;
      if (cacheJumpToMeasurementEvent?.viewportIndex === viewportIndex) {
        measurement = cacheJumpToMeasurementEvent.measurement;
        // Delete the position presentation so that viewport navigates direct
        presentations.positionPresentation = null;
        cacheJumpToMeasurementEvent = null;
      }

      cornerstoneViewportService.setViewportData(
        viewportIndex,
        viewportData,
        viewportOptions,
        displaySetOptions,
        presentations
      );
      if (measurement) {
        cs3DTools.annotation.selection.setAnnotationSelected(measurement.uid);
      }
    };

    loadViewportData();
  }, [viewportOptions, displaySets, dataSource]);

  /**
   * There are two scenarios for jump to click
   * 1. Current viewports contain the displaySet that the annotation was drawn on
   * 2. Current viewports don't contain the displaySet that the annotation was drawn on
   * and we need to change the viewports displaySet for jumping.
   * Since measurement_jump happens via events and listeners, the former case is handled
   * by the measurement_jump direct callback, but the latter case is handled first by
   * the viewportGrid to set the correct displaySet on the viewport, AND THEN we check
   * the cache for jumping to see if there is any jump queued, then we jump to the correct slice.
   */
  useEffect(() => {
    if (isJumpToMeasurementDisabled) {
      return;
    }

    const unsubscribeFromJumpToMeasurementEvents = _subscribeToJumpToMeasurementEvents(
      measurementService,
      displaySetService,
      elementRef,
      viewportIndex,
      displaySets,
      viewportGridService,
      cornerstoneViewportService
    );

    _checkForCachedJumpToMeasurementEvents(
      measurementService,
      displaySetService,
      elementRef,
      viewportIndex,
      displaySets,
      viewportGridService,
      cornerstoneViewportService
    );

    return () => {
      unsubscribeFromJumpToMeasurementEvents();
    };
  }, [displaySets, elementRef, viewportIndex]);

  return (
    <React.Fragment>
      <div className="viewport-wrapper">
        <ReactResizeDetector
          refreshMode="debounce"
          refreshRate={50} // Wait 50 ms after last move to render
          onResize={onResize}
          targetRef={elementRef.current}
        />
        <div
          className="cornerstone-viewport-element"
          style={{ height: '100%', width: '100%' }}
          onContextMenu={e => e.preventDefault()}
          onMouseDown={e => e.preventDefault()}
          ref={elementRef}
        ></div>
        <CornerstoneOverlays
          viewportIndex={viewportIndex}
          toolBarService={toolbarService}
          element={elementRef.current}
          scrollbarHeight={scrollbarHeight}
          servicesManager={servicesManager}
        />
        <CinePlayer
          enabledVPElement={enabledVPElement}
          viewportIndex={viewportIndex}
          servicesManager={servicesManager}
        />
      </div>
      <div className="absolute w-full">
        {viewportDialogState.viewportIndex === viewportIndex && (
          <Notification
            id="viewport-notification"
            message={viewportDialogState.message}
            type={viewportDialogState.type}
            actions={viewportDialogState.actions}
            onSubmit={viewportDialogState.onSubmit}
            onOutsideClick={viewportDialogState.onOutsideClick}
          />
        )}
      </div>
    </React.Fragment>
  );
}, areEqual);

function _subscribeToJumpToMeasurementEvents(
  measurementService,
  displaySetService,
  elementRef,
  viewportIndex,
  displaySets,
  viewportGridService,
  cornerstoneViewportService
) {
  const displaysUIDs = displaySets.map(
    displaySet => displaySet.displaySetInstanceUID
  );
  const { unsubscribe } = measurementService.subscribe(
    MeasurementService.EVENTS.JUMP_TO_MEASUREMENT_VIEWPORT,
    props => {
      cacheJumpToMeasurementEvent = props;
      const { viewportIndex: jumpIndex, measurement, isConsumed } = props;
      if (!measurement || isConsumed) {
        return;
      }
      if (cacheJumpToMeasurementEvent.cornerstoneViewport === undefined) {
        // Decide on which viewport should handle this
        cacheJumpToMeasurementEvent.cornerstoneViewport = cornerstoneViewportService.getViewportIndexToJump(
          jumpIndex,
          measurement.displaySetInstanceUID,
          { referencedImageId: measurement.referencedImageId }
        );
      }
      if (cacheJumpToMeasurementEvent.cornerstoneViewport !== viewportIndex) {
        return;
      }
      _jumpToMeasurement(
        measurement,
        elementRef,
        viewportIndex,
        measurementService,
        displaySetService,
        viewportGridService,
        cornerstoneViewportService
      );
    }
  );

  return unsubscribe;
}

// Check if there is a queued jumpToMeasurement event
function _checkForCachedJumpToMeasurementEvents(
  measurementService,
  displaySetService,
  elementRef,
  viewportIndex,
  displaySets,
  viewportGridService,
  cornerstoneViewportService
) {
  if (!cacheJumpToMeasurementEvent) {
    return;
  }
  if (cacheJumpToMeasurementEvent.isConsumed) {
    cacheJumpToMeasurementEvent = null;
    return;
  }
  const displaysUIDs = displaySets.map(
    displaySet => displaySet.displaySetInstanceUID
  );
  if (!displaysUIDs?.length) {
    return;
  }

  // Jump to measurement if the measurement exists
  const { measurement } = cacheJumpToMeasurementEvent;
  if (measurement && elementRef) {
    if (displaysUIDs.includes(measurement?.displaySetInstanceUID)) {
      _jumpToMeasurement(
        measurement,
        elementRef,
        viewportIndex,
        measurementService,
        displaySetService,
        viewportGridService,
        cornerstoneViewportService
      );
    }
  }
}

function _jumpToMeasurement(
  measurement,
  targetElementRef,
  viewportIndex,
  measurementService,
  displaySetService,
  viewportGridService,
  cornerstoneViewportService
) {
  const targetElement = targetElementRef.current;
  const { displaySetInstanceUID, SOPInstanceUID, frameNumber } = measurement;

  if (!SOPInstanceUID) {
    console.warn('cannot jump in a non-acquisition plane measurements yet');
    return;
  }

  const referencedDisplaySet = displaySetService.getDisplaySetByUID(
    displaySetInstanceUID
  );

  // Todo: setCornerstoneMeasurementActive should be handled by the toolGroupManager
  //  to set it properly
  // setCornerstoneMeasurementActive(measurement);

  viewportGridService.setActiveViewportIndex(viewportIndex);

  const enabledElement = getEnabledElement(targetElement);

  const viewportInfo = cornerstoneViewportService.getViewportInfoByIndex(
    viewportIndex
  );
  if (enabledElement) {
    // See how the jumpToSlice() of Cornerstone3D deals with imageIdx param.
    const viewport = enabledElement.viewport as
      | IStackViewport
      | IVolumeViewport;

    let imageIdIndex = 0;
    let viewportCameraDirectionMatch = true;

    if (viewport instanceof StackViewport) {
      const imageIds = viewport.getImageIds();
      imageIdIndex = imageIds.findIndex(imageId => {
        const {
          SOPInstanceUID: aSOPInstanceUID,
          frameNumber: aFrameNumber,
        } = getSOPInstanceAttributes(imageId);
        return (
          aSOPInstanceUID === SOPInstanceUID &&
          (!frameNumber || frameNumber === aFrameNumber)
        );
      });
    } else {
      // for volume viewport we can't rely on the imageIdIndex since it can be
      // a reconstructed view that doesn't match the original slice numbers etc.
      const { viewPlaneNormal: measurementViewPlane } = measurement.metadata;
      imageIdIndex = referencedDisplaySet.images.findIndex(
        i => i.SOPInstanceUID === SOPInstanceUID
      );

      const { viewPlaneNormal: viewportViewPlane } = viewport.getCamera();

      // should compare abs for both planes since the direction can be flipped
      if (
        measurementViewPlane &&
        !csUtils.isEqual(
          measurementViewPlane.map(Math.abs),
          viewportViewPlane.map(Math.abs)
        )
      ) {
        viewportCameraDirectionMatch = false;
      }
    }

    if (!viewportCameraDirectionMatch || imageIdIndex === -1) {
      return;
    }

    cs3DTools.utilities.jumpToSlice(targetElement, {
      imageIndex: imageIdIndex,
    });

    cs3DTools.annotation.selection.setAnnotationSelected(measurement.uid);
    // Jump to measurement consumed, remove.
    cacheJumpToMeasurementEvent?.consume?.();
    cacheJumpToMeasurementEvent = null;
  }
}

// Component displayName
OHIFCornerstoneViewport.displayName = 'OHIFCornerstoneViewport';

OHIFCornerstoneViewport.defaultProps = {
  isJumpToMeasurementDisabled: false,
};

OHIFCornerstoneViewport.propTypes = {
  viewportIndex: PropTypes.number.isRequired,
  displaySets: PropTypes.array.isRequired,
  dataSource: PropTypes.object.isRequired,
  viewportOptions: PropTypes.object,
  displaySetOptions: PropTypes.arrayOf(PropTypes.any),
  servicesManager: PropTypes.object.isRequired,
  onElementEnabled: PropTypes.func,
  isJumpToMeasurementDisabled: PropTypes.bool,
  // Note: you SHOULD NOT use the initialImageIdOrIndex for manipulation
  // of the imageData in the OHIFCornerstoneViewport. This prop is used
  // to set the initial state of the viewport's first image to render
  initialImageIdOrIndex: PropTypes.oneOfType([
    PropTypes.string,
    PropTypes.number,
  ]),
};

export default OHIFCornerstoneViewport;<|MERGE_RESOLUTION|>--- conflicted
+++ resolved
@@ -230,14 +230,10 @@
     setImageScrollBarHeight();
 
     return () => {
-<<<<<<< HEAD
-      storePresentation();
-=======
       commandsManager.runCommand('storePresentation', {
         viewportIndex,
       });
 
->>>>>>> aedb9d15
       cleanUpServices();
 
       const viewportId = viewportOptions.viewportId;
