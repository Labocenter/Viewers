import React, { useEffect, useRef, useCallback, useState } from 'react';
import ReactResizeDetector from 'react-resize-detector';
import PropTypes from 'prop-types';
import * as cs3DTools from '@cornerstonejs/tools';
import {
  Enums,
  eventTarget,
  getEnabledElement,
  StackViewport,
  utilities as csUtils,
} from '@cornerstonejs/core';
import { MeasurementService } from '@ohif/core';
import { Notification, useViewportDialog } from '@ohif/ui';
import { IStackViewport, IVolumeViewport } from '@cornerstonejs/core/dist/esm/types';

import { setEnabledElement } from '../state';

import './OHIFCornerstoneViewport.css';
import CornerstoneOverlays from './Overlays/CornerstoneOverlays';
import getSOPInstanceAttributes from '../utils/measurementServiceMappings/utils/getSOPInstanceAttributes';
import CornerstoneServices from '../types/CornerstoneServices';
import CinePlayer from '../components/CinePlayer';
import { Types } from '@ohif/core';

const STACK = 'stack';

/**
 * Caches the jump to measurement operation, so that if display set is shown,
 * it can jump to the measurement.
 */
let cacheJumpToMeasurementEvent;

function areEqual(prevProps, nextProps) {
  if (nextProps.needsRerendering) {
    return false;
  }

  if (prevProps.displaySets.length !== nextProps.displaySets.length) {
    return false;
  }

  if (prevProps.viewportOptions.orientation !== nextProps.viewportOptions.orientation) {
    return false;
  }

  if (prevProps.viewportOptions.toolGroupId !== nextProps.viewportOptions.toolGroupId) {
    return false;
  }

  if (prevProps.viewportOptions.viewportType !== nextProps.viewportOptions.viewportType) {
    return false;
  }

  if (nextProps.viewportOptions.needsRerendering) {
    return false;
  }

  const prevDisplaySets = prevProps.displaySets;
  const nextDisplaySets = nextProps.displaySets;

  if (prevDisplaySets.length !== nextDisplaySets.length) {
    return false;
  }

  for (let i = 0; i < prevDisplaySets.length; i++) {
    const prevDisplaySet = prevDisplaySets[i];

    const foundDisplaySet = nextDisplaySets.find(
      nextDisplaySet =>
        nextDisplaySet.displaySetInstanceUID === prevDisplaySet.displaySetInstanceUID
    );

    if (!foundDisplaySet) {
      return false;
    }

    // check they contain the same image
    if (foundDisplaySet.images?.length !== prevDisplaySet.images?.length) {
      return false;
    }

    // check if their imageIds are the same
    if (foundDisplaySet.images?.length) {
      for (let j = 0; j < foundDisplaySet.images.length; j++) {
        if (foundDisplaySet.images[j].imageId !== prevDisplaySet.images[j].imageId) {
          return false;
        }
      }
    }
  }

  return true;
}

// Todo: This should be done with expose of internal API similar to react-vtkjs-viewport
// Then we don't need to worry about the re-renders if the props change.
const OHIFCornerstoneViewport = React.memo(props => {
  const {
    displaySets,
    dataSource,
    viewportOptions,
    displaySetOptions,
    servicesManager,
    commandsManager,
    onElementEnabled,
    onElementDisabled,
    isJumpToMeasurementDisabled,
    // Note: you SHOULD NOT use the initialImageIdOrIndex for manipulation
    // of the imageData in the OHIFCornerstoneViewport. This prop is used
    // to set the initial state of the viewport's first image to render
    initialImageIndex,
  } = props;

  const viewportId = viewportOptions.viewportId;
  const [scrollbarHeight, setScrollbarHeight] = useState('100px');
  const [enabledVPElement, setEnabledVPElement] = useState(null);
  const elementRef = useRef();

  const {
    measurementService,
    displaySetService,
    toolbarService,
    toolGroupService,
    syncGroupService,
    cornerstoneViewportService,
    cornerstoneCacheService,
    viewportGridService,
    stateSyncService,
  } = servicesManager.services as CornerstoneServices;

  const [viewportDialogState] = useViewportDialog();
  // useCallback for scroll bar height calculation
  const setImageScrollBarHeight = useCallback(() => {
    const scrollbarHeight = `${elementRef.current.clientHeight - 20}px`;
    setScrollbarHeight(scrollbarHeight);
  }, [elementRef]);

  // useCallback for onResize
  const onResize = useCallback(() => {
    if (elementRef.current) {
      cornerstoneViewportService.resize();
      setImageScrollBarHeight();
    }
  }, [elementRef]);

  const cleanUpServices = useCallback(
    viewportInfo => {
      const renderingEngineId = viewportInfo.getRenderingEngineId();
      const syncGroups = viewportInfo.getSyncGroups();

      toolGroupService.removeViewportFromToolGroup(viewportId, renderingEngineId);

      syncGroupService.removeViewportFromSyncGroup(viewportId, renderingEngineId, syncGroups);
    },
    [viewportId]
  );

  const elementEnabledHandler = useCallback(
    evt => {
      // check this is this element reference and return early if doesn't match
      if (evt.detail.element !== elementRef.current) {
        return;
      }

      const { viewportId, element } = evt.detail;
      const viewportInfo = cornerstoneViewportService.getViewportInfo(viewportId);
      setEnabledElement(viewportId, element);
      setEnabledVPElement(element);

      const renderingEngineId = viewportInfo.getRenderingEngineId();
      const toolGroupId = viewportInfo.getToolGroupId();
      const syncGroups = viewportInfo.getSyncGroups();

      toolGroupService.addViewportToToolGroup(viewportId, renderingEngineId, toolGroupId);

      syncGroupService.addViewportToSyncGroup(viewportId, renderingEngineId, syncGroups);

      if (onElementEnabled) {
        onElementEnabled(evt);
      }
    },
    [viewportId, onElementEnabled, toolGroupService]
  );

  // disable the element upon unmounting
  useEffect(() => {
    cornerstoneViewportService.enableViewport(viewportId, elementRef.current);

    eventTarget.addEventListener(Enums.Events.ELEMENT_ENABLED, elementEnabledHandler);

    setImageScrollBarHeight();

    return () => {
      const viewportInfo = cornerstoneViewportService.getViewportInfo(viewportId);

      if (!viewportInfo) {
        return;
      }

      cleanUpServices(viewportInfo);
      cornerstoneViewportService.storePresentation({ viewportId });

      if (onElementDisabled) {
        onElementDisabled(viewportInfo);
      }

      eventTarget.removeEventListener(Enums.Events.ELEMENT_ENABLED, elementEnabledHandler);
    };
  }, []);

  // subscribe to displaySet metadata invalidation (updates)
  // Currently, if the metadata changes we need to re-render the display set
  // for it to take effect in the viewport. As we deal with scaling in the loading,
  // we need to remove the old volume from the cache, and let the
  // viewport to re-add it which will use the new metadata. Otherwise, the
  // viewport will use the cached volume and the new metadata will not be used.
  // Note: this approach does not actually end of sending network requests
  // and it uses the network cache
  useEffect(() => {
    const { unsubscribe } = displaySetService.subscribe(
      displaySetService.EVENTS.DISPLAY_SET_SERIES_METADATA_INVALIDATED,
      async ({
        displaySetInstanceUID: invalidatedDisplaySetInstanceUID,
        invalidateData,
      }: Types.DisplaySetSeriesMetadataInvalidatedEvent) => {
        if (!invalidateData) {
          return;
        }

        const viewportInfo = cornerstoneViewportService.getViewportInfo(viewportId);

        if (viewportInfo.hasDisplaySet(invalidatedDisplaySetInstanceUID)) {
          const viewportData = viewportInfo.getViewportData();
          const newViewportData = await cornerstoneCacheService.invalidateViewportData(
            viewportData,
            invalidatedDisplaySetInstanceUID,
            dataSource,
            displaySetService
          );

          const keepCamera = true;
          cornerstoneViewportService.updateViewport(viewportId, newViewportData, keepCamera);
        }
      }
    );
    return () => {
      unsubscribe();
    };
  }, [viewportId]);

  useEffect(() => {
    // handle the default viewportType to be stack
    if (!viewportOptions.viewportType) {
      viewportOptions.viewportType = STACK;
    }

    const loadViewportData = async () => {
      const viewportData = await cornerstoneCacheService.createViewportData(
        displaySets,
        viewportOptions,
        dataSource,
        initialImageIndex
      );

      // The presentation state will have been stored previously by closing
      // a viewport.  Otherwise, this viewport will be unchanged and the
      // presentation information will be directly carried over.
      const { lutPresentationStore, positionPresentationStore } = stateSyncService.getState();
      const { presentationIds } = viewportOptions;
      const presentations = {
        positionPresentation: positionPresentationStore[presentationIds?.positionPresentationId],
        lutPresentation: lutPresentationStore[presentationIds?.lutPresentationId],
      };
      let measurement;
      if (cacheJumpToMeasurementEvent?.viewportId === viewportId) {
        measurement = cacheJumpToMeasurementEvent.measurement;
        // Delete the position presentation so that viewport navigates direct
        presentations.positionPresentation = null;
        cacheJumpToMeasurementEvent = null;
      }

      // Note: This is a hack to get the grid to re-render the OHIFCornerstoneViewport component
      // Used for segmentation hydration right now, since the logic to decide whether
      // a viewport needs to render a segmentation lives inside the CornerstoneViewportService
      // so we need to re-render (force update via change of the needsRerendering) so that React
      // does the diffing and decides we should render this again (although the id and element has not changed)
      // so that the CornerstoneViewportService can decide whether to render the segmentation or not. Not that we reached here we can turn it off.
      if (viewportOptions.needsRerendering) {
        viewportOptions.needsRerendering = false;
      }

      cornerstoneViewportService.setViewportData(
        viewportId,
        viewportData,
        viewportOptions,
        displaySetOptions,
        presentations
      );
      if (measurement) {
        cs3DTools.annotation.selection.setAnnotationSelected(measurement.uid);
      }
    };

    loadViewportData();
  }, [viewportOptions, displaySets, dataSource]);

  /**
   * There are two scenarios for jump to click
   * 1. Current viewports contain the displaySet that the annotation was drawn on
   * 2. Current viewports don't contain the displaySet that the annotation was drawn on
   * and we need to change the viewports displaySet for jumping.
   * Since measurement_jump happens via events and listeners, the former case is handled
   * by the measurement_jump direct callback, but the latter case is handled first by
   * the viewportGrid to set the correct displaySet on the viewport, AND THEN we check
   * the cache for jumping to see if there is any jump queued, then we jump to the correct slice.
   */
  useEffect(() => {
    if (isJumpToMeasurementDisabled) {
      return;
    }

    const unsubscribeFromJumpToMeasurementEvents = _subscribeToJumpToMeasurementEvents(
      measurementService,
      displaySetService,
      elementRef,
      viewportId,
      displaySets,
      viewportGridService,
      cornerstoneViewportService
    );

    _checkForCachedJumpToMeasurementEvents(
      measurementService,
      displaySetService,
      elementRef,
      viewportId,
      displaySets,
      viewportGridService,
      cornerstoneViewportService
    );

    return () => {
      unsubscribeFromJumpToMeasurementEvents();
    };
<<<<<<< HEAD
  }, [displaySets, elementRef, viewportIndex]);
=======
  }, [displaySets, elementRef, viewportId]);
>>>>>>> 5865c0d1

  return (
    <React.Fragment>
      <div className="viewport-wrapper">
        <ReactResizeDetector
          refreshMode="debounce"
          refreshRate={50} // Wait 50 ms after last move to render
          onResize={onResize}
          targetRef={elementRef.current}
        />
        <div
          className="cornerstone-viewport-element"
          style={{ height: '100%', width: '100%' }}
          onContextMenu={e => e.preventDefault()}
          onMouseDown={e => e.preventDefault()}
          ref={elementRef}
        ></div>
        <CornerstoneOverlays
          viewportId={viewportId}
          toolBarService={toolbarService}
          element={elementRef.current}
          scrollbarHeight={scrollbarHeight}
          servicesManager={servicesManager}
        />
        <CinePlayer
          enabledVPElement={enabledVPElement}
          viewportId={viewportId}
          servicesManager={servicesManager}
        />
      </div>
      <div className="absolute w-full">
        {viewportDialogState.viewportId === viewportId && (
          <Notification
            id="viewport-notification"
            message={viewportDialogState.message}
            type={viewportDialogState.type}
            actions={viewportDialogState.actions}
            onSubmit={viewportDialogState.onSubmit}
            onOutsideClick={viewportDialogState.onOutsideClick}
          />
        )}
      </div>
    </React.Fragment>
  );
}, areEqual);

function _subscribeToJumpToMeasurementEvents(
  measurementService,
  displaySetService,
  elementRef,
  viewportId,
  displaySets,
  viewportGridService,
  cornerstoneViewportService
) {
  const { unsubscribe } = measurementService.subscribe(
    MeasurementService.EVENTS.JUMP_TO_MEASUREMENT_VIEWPORT,
    props => {
      cacheJumpToMeasurementEvent = props;
      const { viewportId: jumpId, measurement, isConsumed } = props;
      if (!measurement || isConsumed) {
        return;
      }
      if (cacheJumpToMeasurementEvent.cornerstoneViewport === undefined) {
        // Decide on which viewport should handle this
        cacheJumpToMeasurementEvent.cornerstoneViewport =
          cornerstoneViewportService.getViewportIdToJump(
            jumpId,
            measurement.displaySetInstanceUID,
            { referencedImageId: measurement.referencedImageId }
          );
      }
      if (cacheJumpToMeasurementEvent.cornerstoneViewport !== viewportId) {
        return;
      }
      _jumpToMeasurement(
        measurement,
        elementRef,
        viewportId,
        measurementService,
        displaySetService,
        viewportGridService,
        cornerstoneViewportService
      );
    }
  );

  return unsubscribe;
}

// Check if there is a queued jumpToMeasurement event
function _checkForCachedJumpToMeasurementEvents(
  measurementService,
  displaySetService,
  elementRef,
  viewportId,
  displaySets,
  viewportGridService,
  cornerstoneViewportService
) {
  if (!cacheJumpToMeasurementEvent) {
    return;
  }
  if (cacheJumpToMeasurementEvent.isConsumed) {
    cacheJumpToMeasurementEvent = null;
    return;
  }
  const displaysUIDs = displaySets.map(displaySet => displaySet.displaySetInstanceUID);
  if (!displaysUIDs?.length) {
    return;
  }

  // Jump to measurement if the measurement exists
  const { measurement } = cacheJumpToMeasurementEvent;
  if (measurement && elementRef) {
    if (displaysUIDs.includes(measurement?.displaySetInstanceUID)) {
      _jumpToMeasurement(
        measurement,
        elementRef,
        viewportId,
        measurementService,
        displaySetService,
        viewportGridService,
        cornerstoneViewportService
      );
    }
  }
}

function _jumpToMeasurement(
  measurement,
  targetElementRef,
  viewportId,
  measurementService,
  displaySetService,
  viewportGridService,
  cornerstoneViewportService
) {
  const targetElement = targetElementRef.current;
  const { displaySetInstanceUID, SOPInstanceUID, frameNumber } = measurement;

  if (!SOPInstanceUID) {
    console.warn('cannot jump in a non-acquisition plane measurements yet');
    return;
  }

  const referencedDisplaySet = displaySetService.getDisplaySetByUID(displaySetInstanceUID);

  // Todo: setCornerstoneMeasurementActive should be handled by the toolGroupManager
  //  to set it properly
  // setCornerstoneMeasurementActive(measurement);

  viewportGridService.setActiveViewportId(viewportId);

  const enabledElement = getEnabledElement(targetElement);

  if (enabledElement) {
    // See how the jumpToSlice() of Cornerstone3D deals with imageIdx param.
    const viewport = enabledElement.viewport as IStackViewport | IVolumeViewport;

    let imageIdIndex = 0;
    let viewportCameraDirectionMatch = true;

    if (viewport instanceof StackViewport) {
      const imageIds = viewport.getImageIds();
      imageIdIndex = imageIds.findIndex(imageId => {
        const { SOPInstanceUID: aSOPInstanceUID, frameNumber: aFrameNumber } =
          getSOPInstanceAttributes(imageId);
        return aSOPInstanceUID === SOPInstanceUID && (!frameNumber || frameNumber === aFrameNumber);
      });
    } else {
      // for volume viewport we can't rely on the imageIdIndex since it can be
      // a reconstructed view that doesn't match the original slice numbers etc.
      const { viewPlaneNormal: measurementViewPlane } = measurement.metadata;
      imageIdIndex = referencedDisplaySet.images.findIndex(
        i => i.SOPInstanceUID === SOPInstanceUID
      );

      const { viewPlaneNormal: viewportViewPlane } = viewport.getCamera();

      // should compare abs for both planes since the direction can be flipped
      if (
        measurementViewPlane &&
        !csUtils.isEqual(measurementViewPlane.map(Math.abs), viewportViewPlane.map(Math.abs))
      ) {
        viewportCameraDirectionMatch = false;
      }
    }

    if (!viewportCameraDirectionMatch || imageIdIndex === -1) {
      return;
    }

    cs3DTools.utilities.jumpToSlice(targetElement, {
      imageIndex: imageIdIndex,
    });

    cs3DTools.annotation.selection.setAnnotationSelected(measurement.uid);
    // Jump to measurement consumed, remove.
    cacheJumpToMeasurementEvent?.consume?.();
    cacheJumpToMeasurementEvent = null;
  }
}

// Component displayName
OHIFCornerstoneViewport.displayName = 'OHIFCornerstoneViewport';

OHIFCornerstoneViewport.defaultProps = {
  isJumpToMeasurementDisabled: false,
};

OHIFCornerstoneViewport.propTypes = {
  displaySets: PropTypes.array.isRequired,
  dataSource: PropTypes.object.isRequired,
  viewportOptions: PropTypes.object,
  displaySetOptions: PropTypes.arrayOf(PropTypes.any),
  servicesManager: PropTypes.object.isRequired,
  onElementEnabled: PropTypes.func,
  isJumpToMeasurementDisabled: PropTypes.bool,
  // Note: you SHOULD NOT use the initialImageIdOrIndex for manipulation
  // of the imageData in the OHIFCornerstoneViewport. This prop is used
  // to set the initial state of the viewport's first image to render
  initialImageIdOrIndex: PropTypes.oneOfType([PropTypes.string, PropTypes.number]),
};

export default OHIFCornerstoneViewport;<|MERGE_RESOLUTION|>--- conflicted
+++ resolved
@@ -342,11 +342,7 @@
     return () => {
       unsubscribeFromJumpToMeasurementEvents();
     };
-<<<<<<< HEAD
-  }, [displaySets, elementRef, viewportIndex]);
-=======
   }, [displaySets, elementRef, viewportId]);
->>>>>>> 5865c0d1
 
   return (
     <React.Fragment>
