--- conflicted
+++ resolved
@@ -142,11 +142,8 @@
     viewportGridService,
     stateSyncService,
   } = servicesManager.services as CornerstoneServices;
-<<<<<<< HEAD
-=======
 
   const [viewportDialogState] = useViewportDialog();
->>>>>>> 652e61a4
 
   const [viewportDialogState] = useViewportDialog();
 
@@ -572,14 +569,9 @@
           { referencedImageId: measurement.referencedImageId }
         );
       }
-<<<<<<< HEAD
-      if (cacheJumpToMeasurementEvent.cornerstoneViewport !== viewportIndex)
-        return;
-=======
       if (cacheJumpToMeasurementEvent.cornerstoneViewport !== viewportIndex) {
         return;
       }
->>>>>>> 652e61a4
       _jumpToMeasurement(
         measurement,
         elementRef,
