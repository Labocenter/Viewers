import React from 'react';
import * as cornerstone from '@cornerstonejs/core';
import * as cornerstoneTools from '@cornerstonejs/tools';
import {
  Enums as cs3DEnums,
  imageLoadPoolManager,
  imageRetrievalPoolManager,
} from '@cornerstonejs/core';
import { Enums as cs3DToolsEnums } from '@cornerstonejs/tools';
import { ServicesManager, Types } from '@ohif/core';

import init from './init';
import getCustomizationModule from './getCustomizationModule';
import getCommandsModule from './commandsModule';
import getHangingProtocolModule from './getHangingProtocolModule';
import ToolGroupService from './services/ToolGroupService';
import SyncGroupService from './services/SyncGroupService';
import SegmentationService from './services/SegmentationService';
import CornerstoneCacheService from './services/CornerstoneCacheService';
import CornerstoneViewportService from './services/ViewportService/CornerstoneViewportService';
import * as CornerstoneExtensionTypes from './types';

import { toolNames } from './initCornerstoneTools';
import { getEnabledElement, reset as enabledElementReset } from './state';
import dicomLoaderService from './utils/dicomLoaderService';
import getActiveViewportEnabledElement from './utils/getActiveViewportEnabledElement';

import { id } from './id';
import * as csWADOImageLoader from './initWADOImageLoader.js';
import { measurementMappingUtils } from './utils/measurementServiceMappings';
import type { PublicViewportOptions } from './services/ViewportService/Viewport';

const Component = React.lazy(() => {
  return import(/* webpackPrefetch: true */ './Viewport/OHIFCornerstoneViewport');
});

const OHIFCornerstoneViewport = props => {
  return (
    <React.Suspense fallback={<div>Loading...</div>}>
      <Component {...props} />
    </React.Suspense>
  );
};

/**
 *
 */
const cornerstoneExtension: Types.Extensions.Extension = {
  /**
   * Only required property. Should be a unique value across all extensions.
   */
  id,

  onModeExit: (): void => {
    // Empty out the image load and retrieval pools to prevent memory leaks
    // on the mode exits
    Object.values(cs3DEnums.RequestType).forEach(type => {
      imageLoadPoolManager.clearRequestStack(type);
      imageRetrievalPoolManager.clearRequestStack(type);
    });

    enabledElementReset();
  },

  /**
   * Register the Cornerstone 3D services and set them up for use.
   *
   * @param configuration.csToolsConfig - Passed directly to `initCornerstoneTools`
   */
  preRegistration: function (props: Types.Extensions.ExtensionParams): Promise<void> {
    const { servicesManager } = props;
    servicesManager.registerService(CornerstoneViewportService.REGISTRATION);
    servicesManager.registerService(ToolGroupService.REGISTRATION);
    servicesManager.registerService(SyncGroupService.REGISTRATION);
    servicesManager.registerService(SegmentationService.REGISTRATION);
    servicesManager.registerService(CornerstoneCacheService.REGISTRATION);

    return init.call(this, props);
  },

  getHangingProtocolModule,
  getViewportModule({ servicesManager, commandsManager }) {
    const ExtendedOHIFCornerstoneViewport = props => {
      // const onNewImageHandler = jumpData => {
      //   commandsManager.runCommand('jumpToImage', jumpData);
      // };
      const { toolbarService } = (servicesManager as ServicesManager).services;

      return (
        <OHIFCornerstoneViewport
          {...props}
          toolbarService={toolbarService}
          servicesManager={servicesManager}
          commandsManager={commandsManager}
        />
      );
    };

    return [
      {
        name: 'cornerstone',
        component: ExtendedOHIFCornerstoneViewport,
      },
    ];
  },
  getCommandsModule,
  getCustomizationModule,
  getUtilityModule({ servicesManager }) {
    return [
      {
        name: 'common',
        exports: {
          getCornerstoneLibraries: () => {
            return { cornerstone, cornerstoneTools };
          },
          getEnabledElement,
          dicomLoaderService,
        },
      },
      {
        name: 'core',
        exports: {
          Enums: cs3DEnums,
        },
      },
      {
        name: 'tools',
        exports: {
          toolNames,
          Enums: cs3DToolsEnums,
        },
      },
    ];
  },
};

export type { PublicViewportOptions };
<<<<<<< HEAD
export { measurementMappingUtils, CornerstoneExtensionTypes as Types, toolNames , getActiveViewportEnabledElement};
=======
export {
  measurementMappingUtils,
  CornerstoneExtensionTypes,
  toolNames,
  getActiveViewportEnabledElement,
};
>>>>>>> ef58893c
export default cornerstoneExtension;<|MERGE_RESOLUTION|>--- conflicted
+++ resolved
@@ -135,14 +135,5 @@
 };
 
 export type { PublicViewportOptions };
-<<<<<<< HEAD
 export { measurementMappingUtils, CornerstoneExtensionTypes as Types, toolNames , getActiveViewportEnabledElement};
-=======
-export {
-  measurementMappingUtils,
-  CornerstoneExtensionTypes,
-  toolNames,
-  getActiveViewportEnabledElement,
-};
->>>>>>> ef58893c
 export default cornerstoneExtension;