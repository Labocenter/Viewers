<<<<<<< HEAD
import { ServicesManager } from '@ohif/core';
import {
  cache as cs3DCache,
  Enums,
  volumeLoader,
  utilities as utils,
} from '@cornerstonejs/core';
=======
import { ServicesManager, Types } from '@ohif/core';
import { cache as cs3DCache, Enums, volumeLoader } from '@cornerstonejs/core';
>>>>>>> c508a2b6

import getCornerstoneViewportType from '../../utils/getCornerstoneViewportType';
import {
  StackViewportData,
  VolumeViewportData,
} from '../../types/CornerstoneCacheService';

const VOLUME_LOADER_SCHEME = 'cornerstoneStreamingImageVolume';

class CornerstoneCacheService {
  static REGISTRATION = {
    name: 'cornerstoneCacheService',
    altName: 'CornerstoneCacheService',
    create: ({
      servicesManager,
    }: Types.Extensions.ExtensionParams): CornerstoneCacheService => {
      return new CornerstoneCacheService(servicesManager);
    },
  };

  stackImageIds: Map<string, string[]> = new Map();
  volumeImageIds: Map<string, string[]> = new Map();
  readonly servicesManager: ServicesManager;

  constructor(servicesManager: ServicesManager) {
    this.servicesManager = servicesManager;
  }

  public getCacheSize() {
    return cs3DCache.getCacheSize();
  }

  public getCacheFreeSpace() {
    return cs3DCache.getBytesAvailable();
  }

  public async createViewportData(
    displaySets: unknown[],
    viewportOptions: Record<string, unknown>,
    dataSource: unknown,
    initialImageIndex?: number
  ): Promise<StackViewportData | VolumeViewportData> {
    let viewportType = viewportOptions.viewportType as string;

    // Todo: Since Cornerstone 3D currently doesn't support segmentation
    // on stack viewport, we should check if whether the the displaySets
    // that are about to be displayed are referenced in a segmentation
    // as a reference volume, if so, we should hang a volume viewport
    // instead of a stack viewport
    if (this._shouldRenderSegmentation(displaySets)) {
      viewportType = 'volume';

      // update viewportOptions to reflect the new viewport type
      viewportOptions.viewportType = viewportType;
    }

    const cs3DViewportType = getCornerstoneViewportType(viewportType);
    let viewportData: StackViewportData | VolumeViewportData;

    if (cs3DViewportType === Enums.ViewportType.STACK) {
      viewportData = await this._getStackViewportData(
        dataSource,
        displaySets,
        initialImageIndex,
        cs3DViewportType
      );
    }

    if (
      cs3DViewportType === Enums.ViewportType.ORTHOGRAPHIC ||
      cs3DViewportType === Enums.ViewportType.VOLUME_3D
    ) {
      viewportData = await this._getVolumeViewportData(
        dataSource,
        displaySets,
        cs3DViewportType
      );
    }

    viewportData.viewportType = cs3DViewportType;

    return viewportData;
  }

  public async invalidateViewportData(
    viewportData: VolumeViewportData,
    invalidatedDisplaySetInstanceUID: string,
    dataSource,
    displaySetService
  ) {
    if (viewportData.viewportType === Enums.ViewportType.STACK) {
      return this._getCornerstoneStackImageIds(
        displaySetService.getDisplaySetByUID(invalidatedDisplaySetInstanceUID),
        dataSource
      );
    }

    // Todo: grab the volume and get the id from the viewport itself
    const volumeId = `${VOLUME_LOADER_SCHEME}:${invalidatedDisplaySetInstanceUID}`;

    const volume = cs3DCache.getVolume(volumeId);

    if (volume) {
      cs3DCache.removeVolumeLoadObject(volumeId);
      this.volumeImageIds.delete(volumeId);
    }

    const displaySets = viewportData.data.map(({ displaySetInstanceUID }) =>
      displaySetService.getDisplaySetByUID(displaySetInstanceUID)
    );

    const newViewportData = await this._getVolumeViewportData(
      dataSource,
      displaySets,
      viewportData.viewportType
    );

    return newViewportData;
  }

  private _getStackViewportData(
    dataSource,
    displaySets,
    initialImageIndex,
    viewportType: Enums.ViewportType
  ): StackViewportData {
    // For Stack Viewport we don't have fusion currently
    const displaySet = displaySets[0];

    let stackImageIds = this.stackImageIds.get(
      displaySet.displaySetInstanceUID
    );

    if (!stackImageIds) {
      stackImageIds = this._getCornerstoneStackImageIds(displaySet, dataSource);
      this.stackImageIds.set(displaySet.displaySetInstanceUID, stackImageIds);
    }

    const { displaySetInstanceUID, StudyInstanceUID } = displaySet;

    const StackViewportData: StackViewportData = {
      viewportType,
      data: {
        StudyInstanceUID,
        displaySetInstanceUID,
        imageIds: stackImageIds,
      },
    };

    if (typeof initialImageIndex === 'number') {
      StackViewportData.data.initialImageIndex = initialImageIndex;
    }

    return StackViewportData;
  }

  private async _getVolumeViewportData(
    dataSource,
    displaySets,
    viewportType: Enums.ViewportType
  ): Promise<VolumeViewportData> {
    // Todo: Check the cache for multiple scenarios to see if we need to
    // decache the volume data from other viewports or not

    const volumeData = [];

    for (const displaySet of displaySets) {
      // Don't create volumes for the displaySets that have custom load
      // function (e.g., SEG, RT, since they rely on the reference volumes
      // and they take care of their own loading after they are created in their
      // getSOPClassHandler method

      if (displaySet.load && displaySet.load instanceof Function) {
        const { userAuthenticationService } = this.servicesManager.services;
        const headers = userAuthenticationService.getAuthorizationHeader();
        await displaySet.load({ headers });

        volumeData.push({
          studyInstanceUID: displaySet.StudyInstanceUID,
          displaySetInstanceUID: displaySet.displaySetInstanceUID,
        });

        // Todo: do some cache check and empty the cache if needed
        continue;
      }

      const volumeLoaderSchema =
        displaySet.volumeLoaderSchema ?? VOLUME_LOADER_SCHEME;

      const volumeId = `${volumeLoaderSchema}:${displaySet.displaySetInstanceUID}`;

      let volumeImageIds = this.volumeImageIds.get(
        displaySet.displaySetInstanceUID
      );

      let volume = cs3DCache.getVolume(volumeId);

      if (!volumeImageIds || !volume) {
        volumeImageIds = this._getCornerstoneVolumeImageIds(
          displaySet,
          dataSource
        );

        volume = await volumeLoader.createAndCacheVolume(volumeId, {
          imageIds: volumeImageIds,
        });

        this.volumeImageIds.set(
          displaySet.displaySetInstanceUID,
          volumeImageIds
        );
      }

      volumeData.push({
        StudyInstanceUID: displaySet.StudyInstanceUID,
        displaySetInstanceUID: displaySet.displaySetInstanceUID,
        volume,
        volumeId,
        imageIds: volumeImageIds,
      });
    }

    return {
      viewportType,
      data: volumeData,
    };
  }

  private _shouldRenderSegmentation(displaySets) {
    const { segmentationService } = this.servicesManager.services;

    const viewportDisplaySetInstanceUIDs = displaySets.map(
      ({ displaySetInstanceUID }) => displaySetInstanceUID
    );

    // check inside segmentations if any of them are referencing the displaySets
    // that are about to be displayed
    const segmentations = segmentationService.getSegmentations();

    for (const segmentation of segmentations) {
      const segDisplaySetInstanceUID = segmentation.displaySetInstanceUID;

      const shouldDisplaySeg = segmentationService.shouldRenderSegmentation(
        viewportDisplaySetInstanceUIDs,
        segDisplaySetInstanceUID
      );

      if (shouldDisplaySeg) {
        return true;
      }
    }
  }

  private _getCornerstoneStackImageIds(displaySet, dataSource): string[] {
    return dataSource.getImageIdsForDisplaySet(displaySet);
  }

  private _getCornerstoneVolumeImageIds(displaySet, dataSource): string[] {
    const stackImageIds = this._getCornerstoneStackImageIds(
      displaySet,
      dataSource
    );

    return stackImageIds;
  }
}

export default CornerstoneCacheService;<|MERGE_RESOLUTION|>--- conflicted
+++ resolved
@@ -1,15 +1,10 @@
-<<<<<<< HEAD
-import { ServicesManager } from '@ohif/core';
+import { ServicesManager, Types } from '@ohif/core';
 import {
   cache as cs3DCache,
   Enums,
   volumeLoader,
   utilities as utils,
 } from '@cornerstonejs/core';
-=======
-import { ServicesManager, Types } from '@ohif/core';
-import { cache as cs3DCache, Enums, volumeLoader } from '@cornerstonejs/core';
->>>>>>> c508a2b6
 
 import getCornerstoneViewportType from '../../utils/getCornerstoneViewportType';
 import {
@@ -21,14 +16,14 @@
 
 class CornerstoneCacheService {
   static REGISTRATION = {
-    name: 'cornerstoneCacheService',
-    altName: 'CornerstoneCacheService',
+      name: 'cornerstoneCacheService',
+      altName: 'CornerstoneCacheService',
     create: ({
       servicesManager,
     }: Types.Extensions.ExtensionParams): CornerstoneCacheService => {
       return new CornerstoneCacheService(servicesManager);
-    },
-  };
+      },
+    };
 
   stackImageIds: Map<string, string[]> = new Map();
   volumeImageIds: Map<string, string[]> = new Map();
