import { ToolGroupManager, Enums, Types } from '@cornerstonejs/tools';
import { eventTarget } from '@cornerstonejs/core';

import { Types as OhifTypes, pubSubServiceInterface } from '@ohif/core';
import getActiveViewportEnabledElement from '../../utils/getActiveViewportEnabledElement';

const EVENTS = {
  VIEWPORT_ADDED: 'event::cornerstone::toolgroupservice:viewportadded',
  TOOLGROUP_CREATED: 'event::cornerstone::toolgroupservice:toolgroupcreated',
  TOOL_ACTIVATED: 'event::cornerstone::toolgroupservice:toolactivated',
  PRIMARY_TOOL_ACTIVATED: 'event::cornerstone::toolgroupservice:primarytoolactivated',
};

type Tool = {
  toolName: string;
  bindings?: typeof Enums.MouseBindings | Enums.KeyboardBindings;
};

type Tools = {
  active: Tool[];
  passive?: Tool[];
  enabled?: Tool[];
  disabled?: Tool[];
};

export default class ToolGroupService {
  public static REGISTRATION = {
    name: 'toolGroupService',
    altName: 'ToolGroupService',
    create: ({ servicesManager }: OhifTypes.Extensions.ExtensionParams): ToolGroupService => {
      return new ToolGroupService(servicesManager);
    },
  };

  serviceManager: any;
  private toolGroupIds: Set<string> = new Set();
  /**
   * Service-specific
   */
  listeners: { [key: string]: Function[] };
  EVENTS: { [key: string]: string };

  constructor(serviceManager) {
    const { cornerstoneViewportService, viewportGridService, uiNotificationService } =
      serviceManager.services;
    this.cornerstoneViewportService = cornerstoneViewportService;
    this.viewportGridService = viewportGridService;
    this.uiNotificationService = uiNotificationService;
    this.listeners = {};
    this.EVENTS = EVENTS;
    Object.assign(this, pubSubServiceInterface);

    this._init();
  }

  onModeExit() {
    this.destroy();
  }

  private _init() {
    eventTarget.addEventListener(Enums.Events.TOOL_ACTIVATED, this._onToolActivated);
  }

  /**
   * Retrieves a tool group from the ToolGroupManager by tool group ID.
   * If no tool group ID is provided, it retrieves the tool group of the active viewport.
   * @param toolGroupId - Optional ID of the tool group to retrieve.
   * @returns The tool group or undefined if it is not found.
   */
  public getToolGroup(toolGroupId?: string): Types.IToolGroup | void {
    let toolGroupIdToUse = toolGroupId;

    if (!toolGroupIdToUse) {
      // Use the active viewport's tool group if no tool group id is provided
      const enabledElement = getActiveViewportEnabledElement(this.viewportGridService);

      if (!enabledElement) {
        return;
      }

      const { renderingEngineId, viewportId } = enabledElement;
      const toolGroup = ToolGroupManager.getToolGroupForViewport(viewportId, renderingEngineId);

      if (!toolGroup) {
        console.warn(
          'No tool group found for viewportId:',
          viewportId,
          'and renderingEngineId:',
          renderingEngineId
        );
        return;
      }

      toolGroupIdToUse = toolGroup.id;
    }

    const toolGroup = ToolGroupManager.getToolGroup(toolGroupIdToUse);
    return toolGroup;
  }

  public getToolGroupIds(): string[] {
    return Array.from(this.toolGroupIds);
  }

  public getToolGroupForViewport(viewportId: string): Types.IToolGroup | void {
    const renderingEngine = this.cornerstoneViewportService.getRenderingEngine();
    return ToolGroupManager.getToolGroupForViewport(viewportId, renderingEngine.id);
  }

  public getActiveToolForViewport(viewportId: string): string {
    const toolGroup = this.getToolGroupForViewport(viewportId);
    if (!toolGroup) {
      return;
    }

    return toolGroup.getActivePrimaryMouseButtonTool();
  }

  public destroy(): void {
    ToolGroupManager.destroy();
    this.toolGroupIds = new Set();

    eventTarget.removeEventListener(Enums.Events.TOOL_ACTIVATED, this._onToolActivated);
  }

  public destroyToolGroup(toolGroupId: string): void {
    ToolGroupManager.destroyToolGroup(toolGroupId);
    this.toolGroupIds.delete(toolGroupId);
  }

  public removeViewportFromToolGroup(
    viewportId: string,
    renderingEngineId: string,
    deleteToolGroupIfEmpty?: boolean
  ): void {
    const toolGroup = ToolGroupManager.getToolGroupForViewport(viewportId, renderingEngineId);

    if (!toolGroup) {
      return;
    }

    toolGroup.removeViewports(renderingEngineId, viewportId);

    const viewportIds = toolGroup.getViewportIds();

    if (viewportIds.length === 0 && deleteToolGroupIfEmpty) {
      ToolGroupManager.destroyToolGroup(toolGroup.id);
    }
  }

  public addViewportToToolGroup(
    viewportId: string,
    renderingEngineId: string,
    toolGroupId?: string
  ): void {
    if (!toolGroupId) {
      // If toolGroupId is not provided, add the viewport to all toolGroups
      const toolGroups = ToolGroupManager.getAllToolGroups();
      toolGroups.forEach(toolGroup => {
        toolGroup.addViewport(viewportId, renderingEngineId);
      });
    } else {
      let toolGroup = ToolGroupManager.getToolGroup(toolGroupId);
      if (!toolGroup) {
        toolGroup = this.createToolGroup(toolGroupId);
      }

      toolGroup.addViewport(viewportId, renderingEngineId);
    }

    this._broadcastEvent(EVENTS.VIEWPORT_ADDED, {
      viewportId,
      toolGroupId,
    });
  }

  public createToolGroup(toolGroupId: string): Types.IToolGroup {
    if (this.getToolGroup(toolGroupId)) {
      throw new Error(`ToolGroup ${toolGroupId} already exists`);
    }

    // if the toolGroup doesn't exist, create it
    const toolGroup = ToolGroupManager.createToolGroup(toolGroupId);
    this.toolGroupIds.add(toolGroupId);

    this._broadcastEvent(EVENTS.TOOLGROUP_CREATED, {
      toolGroupId,
    });

    return toolGroup;
  }

  public addToolsToToolGroup(toolGroupId: string, tools: Array<Tool>, configs: any = {}): void {
    const toolGroup = ToolGroupManager.getToolGroup(toolGroupId);
    // this.changeConfigurationIfNecessary(toolGroup, volumeId);
    this._addTools(toolGroup, tools, configs);
    this._setToolsMode(toolGroup, tools);
  }

  public createToolGroupAndAddTools(toolGroupId: string, tools: Array<Tool>): Types.IToolGroup {
    const toolGroup = this.createToolGroup(toolGroupId);
    this.addToolsToToolGroup(toolGroupId, tools);
    return toolGroup;
  }

  /**
  private changeConfigurationIfNecessary(toolGroup, volumeUID) {
    // handle specific assignment for volumeUID (e.g., fusion)
    const toolInstances = toolGroup._toolInstances;
    // Object.values(toolInstances).forEach(toolInstance => {
    //   if (toolInstance.configuration) {
    //     toolInstance.configuration.volumeUID = volumeUID;
    //   }
    // });
  }
  */

  /**
   * Get the tool's configuration based on the tool name and tool group id
   * @param toolGroupId - The id of the tool group that the tool instance belongs to.
   * @param toolName - The name of the tool
   * @returns The configuration of the tool.
   */
  public getToolConfiguration(toolGroupId: string, toolName: string) {
    const toolGroup = ToolGroupManager.getToolGroup(toolGroupId);
    if (!toolGroup) {
      return null;
    }

    const tool = toolGroup.getToolInstance(toolName);
    if (!tool) {
      return null;
    }

    return tool.configuration;
  }

  /**
   * Set the tool instance configuration. This will update the tool instance configuration
   * on the toolGroup
   * @param toolGroupId - The id of the tool group that the tool instance belongs to.
   * @param toolName - The name of the tool
   * @param config - The configuration object that you want to set.
   */
  public setToolConfiguration(toolGroupId, toolName, config) {
    const toolGroup = ToolGroupManager.getToolGroup(toolGroupId);
    const toolInstance = toolGroup.getToolInstance(toolName);
    toolInstance.configuration = config;
  }

<<<<<<< HEAD
  public getActivePrimaryMouseButtonTool(toolGroupId?: string): string {
    return this.getToolGroup(toolGroupId)?.getActivePrimaryMouseButtonTool();
  }

  public setPrimaryToolActive(
    toolName: string,
    toolGroupId?: string,
    toggledState?: boolean
  ): void {
    if (toolName === 'Crosshairs') {
      const activeViewportToolGroup = this.getToolGroup(null);

      if (!activeViewportToolGroup._toolInstances.Crosshairs) {
        this.uiNotificationService.show({
          title: 'Crosshairs',
          message:
            'You need to be in a MPR view to use Crosshairs. Click on MPR button in the toolbar to activate it.',
          type: 'info',
          duration: 3000,
        });

        throw new Error('Crosshairs tool is not available in this viewport');
      }
    }

    const { viewports } = this.viewportGridService.getState() || {
      viewports: [],
    };

    const toolGroup = this.getToolGroup(toolGroupId);
    const toolGroupViewportIds = toolGroup?.getViewportIds?.();

    // if toolGroup has been destroyed, or its viewports have been removed
    if (!toolGroupViewportIds || !toolGroupViewportIds.length) {
      return;
    }

    const filteredViewports = Array.from(viewports.values()).filter(viewport => {
      return toolGroupViewportIds.includes(viewport.viewportId);
    });

    if (!filteredViewports.length) {
      return;
    }

    if (!toolGroup.getToolInstance(toolName)) {
      this.uiNotificationService.show({
        title: `${toolName} tool`,
        message: `The ${toolName} tool is not available in this viewport.`,
        type: 'info',
        duration: 3000,
      });

      throw new Error(`ToolGroup ${toolGroup.id} does not have this tool.`);
    }

    const activeToolName = toolGroup.getActivePrimaryMouseButtonTool();

    if (activeToolName) {
      // Todo: this is a hack to prevent the crosshairs to stick around
      // after another tool is selected. We should find a better way to do this
      if (activeToolName === 'Crosshairs') {
        toolGroup.setToolDisabled(activeToolName);
      } else {
        toolGroup.setToolPassive(activeToolName);
      }
    }

    // If there is a toggle state, then simply set the enabled/disabled state without
    // setting the tool active.
    if (toggledState != null) {
      toggledState ? toolGroup.setToolEnabled(toolName) : toolGroup.setToolDisabled(toolName);
      return;
    }

    // Set the new toolName to be active
    toolGroup.setToolActive(toolName, {
      bindings: [
        {
          mouseButton: Enums.MouseBindings.Primary,
        },
      ],
    });
  }

=======
>>>>>>> 33f12594
  private _setToolsMode(toolGroup, tools) {
    const { active, passive, enabled, disabled } = tools;

    if (active) {
      active.forEach(({ toolName, bindings }) => {
        toolGroup.setToolActive(toolName, { bindings });
      });
    }

    if (passive) {
      passive.forEach(({ toolName }) => {
        toolGroup.setToolPassive(toolName);
      });
    }

    if (enabled) {
      enabled.forEach(({ toolName }) => {
        toolGroup.setToolEnabled(toolName);
      });
    }

    if (disabled) {
      disabled.forEach(({ toolName }) => {
        toolGroup.setToolDisabled(toolName);
      });
    }
  }

<<<<<<< HEAD
  private _addTools(toolGroup, tools, configs) {
    const toolModes = Object.values(Enums.ToolModes).map(toolMode => toolMode.toLowerCase());

    toolModes.forEach(toolMode => {
      (tools[toolMode] ?? []).forEach(tool => {
        const { toolName, parentClassName } = tool;
        const toolConfig = { ...(configs[toolName] ?? {}) };

        if (parentClassName) {
          toolGroup.addToolInstance(toolName, parentClassName, toolConfig);
        } else {
          toolGroup.addTool(toolName, toolConfig);
        }
      });
    });
=======
  private _addTools(toolGroup, tools) {
    const addTools = tools => {
      tools.forEach(({ toolName, parentTool, configuration }) => {
        if (parentTool) {
          toolGroup.addToolInstance(toolName, parentTool, {
            ...configuration,
          });
        } else {
          toolGroup.addTool(toolName, { ...configuration });
        }
      });
    };

    if (tools.active) {
      addTools(tools.active);
    }

    if (tools.passive) {
      addTools(tools.passive);
    }

    if (tools.enabled) {
      addTools(tools.enabled);
    }

    if (tools.disabled) {
      addTools(tools.disabled);
    }
>>>>>>> 33f12594
  }

  private _onToolActivated = (evt: Types.EventTypes.ToolActivatedEventType) => {
    const { toolGroupId, toolName, toolBindingsOptions } = evt.detail;
    const isPrimaryTool = toolBindingsOptions.bindings?.some(
      binding => binding.mouseButton === Enums.MouseBindings.Primary
    );

    const callbackProps = {
      toolGroupId,
      toolName,
      toolBindingsOptions,
    };

    this._broadcastEvent(EVENTS.TOOL_ACTIVATED, callbackProps);

    if (isPrimaryTool) {
      this._broadcastEvent(EVENTS.PRIMARY_TOOL_ACTIVATED, callbackProps);
    }
  };
}<|MERGE_RESOLUTION|>--- conflicted
+++ resolved
@@ -248,7 +248,6 @@
     toolInstance.configuration = config;
   }
 
-<<<<<<< HEAD
   public getActivePrimaryMouseButtonTool(toolGroupId?: string): string {
     return this.getToolGroup(toolGroupId)?.getActivePrimaryMouseButtonTool();
   }
@@ -334,8 +333,6 @@
     });
   }
 
-=======
->>>>>>> 33f12594
   private _setToolsMode(toolGroup, tools) {
     const { active, passive, enabled, disabled } = tools;
 
@@ -364,7 +361,6 @@
     }
   }
 
-<<<<<<< HEAD
   private _addTools(toolGroup, tools, configs) {
     const toolModes = Object.values(Enums.ToolModes).map(toolMode => toolMode.toLowerCase());
 
@@ -380,36 +376,6 @@
         }
       });
     });
-=======
-  private _addTools(toolGroup, tools) {
-    const addTools = tools => {
-      tools.forEach(({ toolName, parentTool, configuration }) => {
-        if (parentTool) {
-          toolGroup.addToolInstance(toolName, parentTool, {
-            ...configuration,
-          });
-        } else {
-          toolGroup.addTool(toolName, { ...configuration });
-        }
-      });
-    };
-
-    if (tools.active) {
-      addTools(tools.active);
-    }
-
-    if (tools.passive) {
-      addTools(tools.passive);
-    }
-
-    if (tools.enabled) {
-      addTools(tools.enabled);
-    }
-
-    if (tools.disabled) {
-      addTools(tools.disabled);
-    }
->>>>>>> 33f12594
   }
 
   private _onToolActivated = (evt: Types.EventTypes.ToolActivatedEventType) => {
