import { PubSubService, ServicesManager } from '@ohif/core';
import * as OhifTypes from '@ohif/core/types';
import {
  RenderingEngine,
  StackViewport,
  Types,
  getRenderingEngine,
  utilities as csUtils,
  VolumeViewport,
  VolumeViewport3D,
  cache,
  Enums as csEnums,
} from '@cornerstonejs/core';

import { utilities as csToolsUtils, Enums as csToolsEnums } from '@cornerstonejs/tools';
import { IViewportService } from './IViewportService';
import { RENDERING_ENGINE_ID } from './constants';
import ViewportInfo, { DisplaySetOptions, PublicViewportOptions } from './Viewport';
import { StackViewportData, VolumeViewportData } from '../../types/CornerstoneCacheService';
import { Presentation, Presentations } from '../../types/Presentation';

import JumpPresets from '../../utils/JumpPresets';

const EVENTS = {
  VIEWPORT_DATA_CHANGED: 'event::cornerstoneViewportService:viewportDataChanged',
};

/**
 * Handles cornerstone viewport logic including enabling, disabling, and
 * updating the viewport.
 */
class CornerstoneViewportService extends PubSubService implements IViewportService {
  static REGISTRATION = {
    name: 'cornerstoneViewportService',
    altName: 'CornerstoneViewportService',
    create: ({
      servicesManager,
    }: OhifTypes.Extensions.ExtensionParams): CornerstoneViewportService => {
      return new CornerstoneViewportService(servicesManager);
    },
  };

  renderingEngine: Types.IRenderingEngine | null;
  viewportsById: Map<string, ViewportInfo> = new Map();
  viewportGridResizeObserver: ResizeObserver | null;
  viewportsDisplaySets: Map<string, string[]> = new Map();

  // Some configs
  enableResizeDetector: true;
  resizeRefreshRateMs: 200;
  resizeRefreshMode: 'debounce';
  servicesManager = null;

  constructor(servicesManager: ServicesManager) {
    super(EVENTS);
    this.renderingEngine = null;
    this.viewportGridResizeObserver = null;
    this.servicesManager = servicesManager;
  }

  /**
   * Adds the HTML element to the viewportService
   * @param {*} viewportId
   * @param {*} elementRef
   */
  public enableViewport(viewportId: string, elementRef: HTMLDivElement): void {
    const viewportInfo = new ViewportInfo(viewportId);
    viewportInfo.setElement(elementRef);
    this.viewportsById.set(viewportId, viewportInfo);
  }

  public getViewportIds(): string[] {
    return Array.from(this.viewportsById.keys());
  }

  /**
   * It retrieves the renderingEngine if it does exist, or creates one otherwise
   * @returns {RenderingEngine} rendering engine
   */
  public getRenderingEngine() {
    // get renderingEngine from cache if it exists
    const renderingEngine = getRenderingEngine(RENDERING_ENGINE_ID);

    if (renderingEngine) {
      this.renderingEngine = renderingEngine;
      return this.renderingEngine;
    }

    if (!renderingEngine || renderingEngine.hasBeenDestroyed) {
      this.renderingEngine = new RenderingEngine(RENDERING_ENGINE_ID);
    }

    return this.renderingEngine;
  }

  /**
   * It triggers the resize on the rendering engine.
   */
  public resize() {
    const immediate = true;
    const keepCamera = true;

    this.renderingEngine.resize(immediate, keepCamera);
    this.renderingEngine.render();
  }

  /**
   * Removes the viewport from cornerstone, and destroys the rendering engine
   */
  public destroy() {
    this._removeResizeObserver();
    this.viewportGridResizeObserver = null;
    try {
      this.renderingEngine?.destroy?.();
    } catch (e) {
      console.warn('Rendering engine not destroyed', e);
    }
    this.viewportsDisplaySets.clear();
    this.renderingEngine = null;
    cache.purgeCache();
  }

  /**
   * Disables the viewport inside the renderingEngine, if no viewport is left
   * it destroys the renderingEngine.
   *
   * This is called when the element goes away entirely - with new viewportId's
   * created for every new viewport, this will be called whenever the set of
   * viewports is changed, but NOT when the viewport position changes only.
   *
   * @param viewportId - The viewportId to disable
   */
  public disableElement(viewportId: string): void {
    this.renderingEngine?.disableElement(viewportId);

    // clean up
    this.viewportsById.delete(viewportId);
    this.viewportsDisplaySets.delete(viewportId);
  }

  public setPresentations(viewport, presentations?: Presentations): void {
    const properties = presentations?.lutPresentation?.properties;
    if (properties) {
      viewport.setProperties(properties);
    }
    const camera = presentations?.positionPresentation?.camera;
    if (camera) {
      viewport.setCamera(camera);
    }
  }

  public getPresentation(viewportId: string): Presentation {
    const viewportInfo = this.viewportsById.get(viewportId);
    if (!viewportInfo) {
      return;
    }
    const { viewportType, presentationIds } = viewportInfo.getViewportOptions();

    const csViewport = this.getCornerstoneViewport(viewportId);
    if (!csViewport) {
      return;
    }

    const properties = csViewport.getProperties();
    if (properties.isComputedVOI) {
      delete properties.voiRange;
      delete properties.VOILUTFunction;
    }
    const initialImageIndex = csViewport.getCurrentImageIdIndex();
    const camera = csViewport.getCamera();
    return {
      presentationIds,
      viewportType: !viewportType || viewportType === 'stack' ? 'stack' : 'volume',
      properties,
      initialImageIndex,
      camera,
    };
  }

  public storePresentation({ viewportId }) {
    const stateSyncService = this.servicesManager.services.stateSyncService;
    let presentation;
    try {
      presentation = this.getPresentation(viewportId);
    } catch (error) {
      console.warn(error);
    }

    if (!presentation || !presentation.presentationIds) {
      return;
    }
    const { lutPresentationStore, positionPresentationStore } = stateSyncService.getState();
    const { presentationIds } = presentation;
    const { lutPresentationId, positionPresentationId } = presentationIds || {};
    const storeState = {};
    if (lutPresentationId) {
      storeState.lutPresentationStore = {
        ...lutPresentationStore,
        [lutPresentationId]: presentation,
      };
    }
    if (positionPresentationId) {
      storeState.positionPresentationStore = {
        ...positionPresentationStore,
        [positionPresentationId]: presentation,
      };
    }
    stateSyncService.store(storeState);
  }

  /**
   * Sets the viewport data for a viewport.
   * @param viewportId - The ID of the viewport to set the data for.
   * @param viewportData - The viewport data to set.
   * @param publicViewportOptions - The public viewport options.
   * @param publicDisplaySetOptions - The public display set options.
   * @param presentations - The presentations to set.
   */
  public setViewportData(
    viewportId: string,
    viewportData: StackViewportData | VolumeViewportData,
    publicViewportOptions: PublicViewportOptions,
    publicDisplaySetOptions: DisplaySetOptions[],
    presentations?: Presentations
  ): void {
    const renderingEngine = this.getRenderingEngine();

    // This is the old viewportInfo, which may have old options but we might be
    // using its viewport (same viewportId as the new viewportInfo)
    const viewportInfo = this.viewportsById.get(viewportId);

    // We should store the presentation for the current viewport since we can't only
    // rely to store it WHEN the viewport is disabled since we might keep around the
    // same viewport/element and just change the viewportData for it (drag and drop etc.)
    // the disableElement storePresentation handle would not be called in this case
    // and we would lose the presentation.
    this.storePresentation({ viewportId: viewportInfo.getViewportId() });

    if (!viewportInfo) {
      throw new Error('element is not enabled for the given viewportId');
    }

    // override the viewportOptions and displaySetOptions with the public ones
    // since those are the newly set ones, we set them here so that it handles defaults
    const displaySetOptions = viewportInfo.setPublicDisplaySetOptions(publicDisplaySetOptions);
    const viewportOptions = viewportInfo.setPublicViewportOptions(publicViewportOptions);

    const element = viewportInfo.getElement();
    const type = viewportInfo.getViewportType();
    const background = viewportInfo.getBackground();
    const orientation = viewportInfo.getOrientation();

    const viewportInput: Types.PublicViewportInput = {
      viewportId,
      element,
      type,
      defaultOptions: {
        background,
        orientation,
      },
    };

    // Rendering Engine Id set should happen before enabling the element
    // since there are callbacks that depend on the renderingEngine id
    // Todo: however, this is a limitation which means that we can't change
    // the rendering engine id for a given viewport which might be a super edge
    // case
    viewportInfo.setRenderingEngineId(renderingEngine.id);

    // Todo: this is not optimal at all, we are re-enabling the already enabled
    // element which is not what we want. But enabledElement as part of the
    // renderingEngine is designed to be used like this. This will trigger
    // ENABLED_ELEMENT again and again, which will run onEnableElement callbacks
    renderingEngine.enableElement(viewportInput);

    viewportInfo.setViewportOptions(viewportOptions);
    viewportInfo.setDisplaySetOptions(displaySetOptions);
    viewportInfo.setViewportData(viewportData);
    viewportInfo.setViewportId(viewportId);

    this.viewportsById.set(viewportId, viewportInfo);

    const viewport = renderingEngine.getViewport(viewportId);
    this._setDisplaySets(viewport, viewportData, viewportInfo, presentations);

    // The broadcast event here ensures that listeners have a valid, up to date
    // viewport to access.  Doing it too early can result in exceptions or
    // invalid data.
    this._broadcastEvent(this.EVENTS.VIEWPORT_DATA_CHANGED, {
      viewportData,
      viewportId,
    });
  }

  public getCornerstoneViewport(
    viewportId: string
  ): Types.IStackViewport | Types.IVolumeViewport | null {
    const viewportInfo = this.getViewportInfo(viewportId);

    if (!viewportInfo || !this.renderingEngine || this.renderingEngine.hasBeenDestroyed) {
      return null;
    }

    const viewport = this.renderingEngine.getViewport(viewportId);

    return viewport;
  }

  public getViewportInfo(viewportId: string): ViewportInfo {
    return this.viewportsById.get(viewportId);
  }

  _setStackViewport(
    viewport: Types.IStackViewport,
    viewportData: StackViewportData,
    viewportInfo: ViewportInfo,
    presentations: Presentations
  ): void {
    const displaySetOptions = viewportInfo.getDisplaySetOptions();

    const { imageIds, initialImageIndex, displaySetInstanceUID } = viewportData.data;

    this.viewportsDisplaySets.set(viewport.id, [displaySetInstanceUID]);

    let initialImageIndexToUse =
      presentations?.positionPresentation?.initialImageIndex ?? initialImageIndex;

    if (initialImageIndexToUse === undefined || initialImageIndexToUse === null) {
      initialImageIndexToUse = this._getInitialImageIndexForViewport(viewportInfo, imageIds) || 0;
    }

    const properties = { ...presentations.lutPresentation?.properties };
    if (!presentations.lutPresentation?.properties) {
      const { voi, voiInverted } = displaySetOptions[0];
      if (voi && (voi.windowWidth || voi.windowCenter)) {
        const { lower, upper } = csUtils.windowLevel.toLowHighRange(
          voi.windowWidth,
          voi.windowCenter
        );
        properties.voiRange = { lower, upper };
      }

      if (voiInverted !== undefined) {
        properties.invert = voiInverted;
      }
    }

    viewport.setStack(imageIds, initialImageIndexToUse).then(() => {
      viewport.setProperties({ ...properties });
      const camera = presentations.positionPresentation?.camera;
      if (camera) {
        viewport.setCamera(camera);
      }
    });
  }

  private _getInitialImageIndexForViewport(
    viewportInfo: ViewportInfo,
    imageIds?: string[]
  ): number {
    const initialImageOptions = viewportInfo.getInitialImageOptions();

    if (!initialImageOptions) {
      return;
    }

    const { index, preset } = initialImageOptions;
    const viewportType = viewportInfo.getViewportType();

    let numberOfSlices;
    if (viewportType === csEnums.ViewportType.STACK) {
      numberOfSlices = imageIds.length;
    } else if (viewportType === csEnums.ViewportType.ORTHOGRAPHIC) {
      const viewport = this.getCornerstoneViewport(viewportInfo.getViewportId());
      const imageSliceData = csUtils.getImageSliceDataForVolumeViewport(viewport);

      if (!imageSliceData) {
        return;
      }

      ({ numberOfSlices } = imageSliceData);
    } else {
      return;
    }

    return this._getInitialImageIndex(numberOfSlices, index, preset);
  }

  _getInitialImageIndex(numberOfSlices: number, imageIndex?: number, preset?: JumpPresets): number {
    const lastSliceIndex = numberOfSlices - 1;

    if (imageIndex !== undefined) {
      return csToolsUtils.clip(imageIndex, 0, lastSliceIndex);
    }

    if (preset === JumpPresets.First) {
      return 0;
    }

    if (preset === JumpPresets.Last) {
      return lastSliceIndex;
    }

    if (preset === JumpPresets.Middle) {
      // Note: this is a simple but yet very important formula.
      // since viewport reset works with the middle slice
      // if the below formula is not correct, on a viewport reset
      // it will jump to a different slice than the middle one which
      // was the initial slice, and we have some tools such as Crosshairs
      // which rely on a relative camera modifications and those will break.
      return lastSliceIndex % 2 === 0 ? lastSliceIndex / 2 : (lastSliceIndex + 1) / 2;
    }

    return 0;
  }

  async _setVolumeViewport(
    viewport: Types.IVolumeViewport,
    viewportData: VolumeViewportData,
    viewportInfo: ViewportInfo,
    presentations: Presentations
  ): Promise<void> {
    // TODO: We need to overhaul the way data sources work so requests can be made
    // async. I think we should follow the image loader pattern which is async and
    // has a cache behind it.
    // The problem is that to set this volume, we need the metadata, but the request is
    // already in-flight, and the promise is not cached, so we have no way to wait for
    // it and know when it has fully arrived.
    // loadStudyMetadata(StudyInstanceUID) => Promise([instances for study])
    // loadSeriesMetadata(StudyInstanceUID, SeriesInstanceUID) => Promise([instances for series])
    // If you call loadStudyMetadata and it's not in the DicomMetadataStore cache, it should fire
    // a request through the data source?
    // (This call may or may not create sub-requests for series metadata)
    const volumeInputArray = [];
    const displaySetOptionsArray = viewportInfo.getDisplaySetOptions();
    const { hangingProtocolService } = this.servicesManager.services;

    const volumeToLoad = [];
    const displaySetInstanceUIDs = [];

    for (const [index, data] of viewportData.data.entries()) {
      const { volume, imageIds, displaySetInstanceUID } = data;

      displaySetInstanceUIDs.push(displaySetInstanceUID);

      if (!volume) {
        console.log('Volume display set not found');
        continue;
      }

      volumeToLoad.push(volume);

      const displaySetOptions = displaySetOptionsArray[index];
      const { volumeId } = volume;

      volumeInputArray.push({
        imageIds,
        volumeId,
        blendMode: displaySetOptions.blendMode,
        slabThickness: this._getSlabThickness(displaySetOptions, volumeId),
      });
    }

    this.viewportsDisplaySets.set(viewport.id, displaySetInstanceUIDs);

    if (hangingProtocolService.getShouldPerformCustomImageLoad()) {
      // delegate the volume loading to the hanging protocol service if it has a custom image load strategy
      return hangingProtocolService.runImageLoadStrategy({
        viewportId: viewport.id,
        volumeInputArray,
      });
    }

    volumeToLoad.forEach(volume => {
      if (!volume.loadStatus.loaded && !volume.loadStatus.loading) {
        volume.load();
      }
    });

    // This returns the async continuation only
    return this.setVolumesForViewport(viewport, volumeInputArray, presentations);
  }

  public async setVolumesForViewport(viewport, volumeInputArray, presentations) {
    const { displaySetService, toolGroupService } = this.servicesManager.services;

    const viewportInfo = this.getViewportInfo(viewport.id);
    const displaySetOptions = viewportInfo.getDisplaySetOptions();

    // Todo: use presentations states
    const volumesProperties = volumeInputArray.map((volumeInput, index) => {
      const { volumeId } = volumeInput;
      const displaySetOption = displaySetOptions[index];
      const { voi, voiInverted, colormap, displayPreset } = displaySetOption;
      const properties = {};

      if (voi && (voi.windowWidth || voi.windowCenter)) {
        const { lower, upper } = csUtils.windowLevel.toLowHighRange(
          voi.windowWidth,
          voi.windowCenter
        );
        properties.voiRange = { lower, upper };
      }

      if (voiInverted !== undefined) {
        properties.invert = voiInverted;
      }

      if (colormap !== undefined) {
        properties.colormap = colormap;
      }

      if (displayPreset !== undefined) {
        properties.preset = displayPreset;
      }

      return { properties, volumeId };
    });

    await viewport.setVolumes(volumeInputArray);
    volumesProperties.forEach(({ properties, volumeId }) => {
      viewport.setProperties(properties, volumeId);
    });

    this.setPresentations(viewport, presentations);

    // load any secondary displaySets
    const displaySetInstanceUIDs = this.viewportsDisplaySets.get(viewport.id);

    // can be SEG or RTSTRUCT for now
    const overlayDisplaySet = displaySetInstanceUIDs
      .map(displaySetService.getDisplaySetByUID)
      .find(displaySet => displaySet?.isOverlayDisplaySet);
    if (overlayDisplaySet) {
      this.addOverlayRepresentationForDisplaySet(overlayDisplaySet, viewport);
    } else {
      // If the displaySet is not a SEG displaySet we assume it is a primary displaySet
      // and we can look into hydrated segmentations to check if any of them are
      // associated with the primary displaySet

      // get segmentations only returns the hydrated segmentations
      this._addSegmentationRepresentationToToolGroupIfNecessary(displaySetInstanceUIDs, viewport);
    }

    const toolGroup = toolGroupService.getToolGroupForViewport(viewport.id);
    csToolsUtils.segmentation.triggerSegmentationRender(toolGroup.id);

    const imageIndex = this._getInitialImageIndexForViewport(viewportInfo);

    if (imageIndex !== undefined) {
      csToolsUtils.jumpToSlice(viewport.element, {
        imageIndex,
      });
    }

    viewport.render();
  }

  private _addSegmentationRepresentationToToolGroupIfNecessary(
    displaySetInstanceUIDs: string[],
    viewport: any
  ) {
    const { segmentationService, toolGroupService } = this.servicesManager.services;

    const toolGroup = toolGroupService.getToolGroupForViewport(viewport.id);

    // this only returns hydrated segmentations
    const segmentations = segmentationService.getSegmentations();

    for (const segmentation of segmentations) {
      const toolGroupSegmentationRepresentations =
        segmentationService.getSegmentationRepresentationsForToolGroup(toolGroup.id) || [];

      // if there is already a segmentation representation for this segmentation
      // for this toolGroup, don't bother at all
      const isSegmentationInToolGroup = toolGroupSegmentationRepresentations.find(
        representation => representation.segmentationId === segmentation.id
      );

      if (isSegmentationInToolGroup) {
        continue;
      }

      // otherwise, check if the hydrated segmentations are in the same FrameOfReferenceUID
      // as the primary displaySet, if so add the representation (since it was not there)
<<<<<<< HEAD
      const { id: segDisplaySetInstanceUID, type } = segmentation;
      let segFrameOfReferenceUID = this._getFrameOfReferenceUID(segDisplaySetInstanceUID);

      if (!segFrameOfReferenceUID) {
        // if the segmentation does not have a FOR, we might check the
        // segmentation itself maybe it has a FOR
=======
      const { id: segDisplaySetInstanceUID } = segmentation;
      let segFrameOfReferenceUID = this._getFrameOfReferenceUID(segDisplaySetInstanceUID);

      if (!segFrameOfReferenceUID) {
        // if the segmentation displaySet does not have a FrameOfReferenceUID, we might check the
        // segmentation itself maybe it has a FrameOfReferenceUID
>>>>>>> 10ca35d5
        const { FrameOfReferenceUID } = segmentation;
        if (FrameOfReferenceUID) {
          segFrameOfReferenceUID = FrameOfReferenceUID;
        }
      }

      if (!segFrameOfReferenceUID) {
        return;
      }

      let shouldDisplaySeg = false;

      for (const displaySetInstanceUID of displaySetInstanceUIDs) {
        const primaryFrameOfReferenceUID = this._getFrameOfReferenceUID(displaySetInstanceUID);

        if (segFrameOfReferenceUID === primaryFrameOfReferenceUID) {
          shouldDisplaySeg = true;
          break;
        }
      }

      if (!shouldDisplaySeg) {
        return;
      }

      segmentationService.addSegmentationRepresentationToToolGroup(
        toolGroup.id,
        segmentation.id,
        false, // already hydrated,
        segmentation.type
      );
    }
  }

  private addOverlayRepresentationForDisplaySet(displaySet: any, viewport: any) {
    const { segmentationService, toolGroupService } = this.servicesManager.services;

    const { referencedVolumeId } = displaySet;
    const segmentationId = displaySet.displaySetInstanceUID;

    const toolGroup = toolGroupService.getToolGroupForViewport(viewport.id);

    const representationType =
      referencedVolumeId && cache.getVolume(referencedVolumeId) !== undefined
        ? csToolsEnums.SegmentationRepresentations.Labelmap
        : csToolsEnums.SegmentationRepresentations.Contour;

    segmentationService.addSegmentationRepresentationToToolGroup(
      toolGroup.id,
      segmentationId,
      false,
      representationType
    );
  }

  // Todo: keepCamera is an interim solution until we have a better solution for
  // keeping the camera position when the viewport data is changed
  public updateViewport(viewportId: string, viewportData, keepCamera = false) {
    const viewportInfo = this.getViewportInfo(viewportId);
    const viewport = this.getCornerstoneViewport(viewportId);
    const viewportCamera = viewport.getCamera();

    if (
      viewport instanceof VolumeViewport ||
      viewport instanceof VolumeViewport3D
    ) {
      this._setVolumeViewport(viewport, viewportData, viewportInfo).then(() => {
        if (keepCamera) {
          viewport.setCamera(viewportCamera);
          viewport.render();
        }
      });

      return;
    }

    if (viewport instanceof StackViewport) {
      this._setStackViewport(viewport, viewportData, viewportInfo);
      return;
    }
  }

  _setDisplaySets(
    viewport: StackViewport | VolumeViewport,
    viewportData: StackViewportData | VolumeViewportData,
    viewportInfo: ViewportInfo,
    presentations: Presentations = {}
  ): void {
    if (viewport instanceof StackViewport) {
      this._setStackViewport(
        viewport,
        viewportData as StackViewportData,
        viewportInfo,
        presentations
      );
    } else if (viewport instanceof VolumeViewport || viewport instanceof VolumeViewport3D) {
      this._setVolumeViewport(
        viewport,
        viewportData as VolumeViewportData,
        viewportInfo,
        presentations
      );
    } else {
      throw new Error('Unknown viewport type');
    }
  }

  /**
   * Removes the resize observer from the viewport element
   */
  _removeResizeObserver() {
    if (this.viewportGridResizeObserver) {
      this.viewportGridResizeObserver.disconnect();
    }
  }

  _getSlabThickness(displaySetOptions, volumeId) {
    const { blendMode } = displaySetOptions;
    if (blendMode === undefined || displaySetOptions.slabThickness === undefined) {
      return;
    }

    // if there is a slabThickness set as a number then use it
    if (typeof displaySetOptions.slabThickness === 'number') {
      return displaySetOptions.slabThickness;
    }

    if (displaySetOptions.slabThickness.toLowerCase() === 'fullvolume') {
      // calculate the slab thickness based on the volume dimensions
      const imageVolume = cache.getVolume(volumeId);

      const { dimensions } = imageVolume;
      const slabThickness = Math.sqrt(
        dimensions[0] * dimensions[0] +
          dimensions[1] * dimensions[1] +
          dimensions[2] * dimensions[2]
      );

      return slabThickness;
    }
  }

  _getFrameOfReferenceUID(displaySetInstanceUID) {
    const { displaySetService } = this.servicesManager.services;
    const displaySet = displaySetService.getDisplaySetByUID(displaySetInstanceUID);

    if (!displaySet) {
      return;
    }

    if (displaySet.frameOfReferenceUID) {
      return displaySet.frameOfReferenceUID;
    }

    if (displaySet.Modality === 'SEG') {
      const { instance } = displaySet;
      return instance.FrameOfReferenceUID;
    }

    if (displaySet.Modality === 'RTSTRUCT') {
      const { instance } = displaySet;
      return instance.ReferencedFrameOfReferenceSequence.FrameOfReferenceUID;
    }

    const { images } = displaySet;
    if (images && images.length) {
      return images[0].FrameOfReferenceUID;
    }
  }

  /**
   * Looks through the viewports to see if the specified measurement can be
   * displayed in one of the viewports.
   *
   * @param measurement
   *          The measurement that is desired to view.
   * @param activeViewportId - the index that was active at the time the jump
   *          was initiated.
   * @return the viewportId that the measurement should be displayed in.
   */
  public getViewportIdToJump(
    activeViewportId: string,
    displaySetInstanceUID: string,
    cameraProps: unknown
  ): string {
    const viewportInfo = this.getViewportInfo(activeViewportId);
    const { referencedImageId } = cameraProps;
    if (viewportInfo?.contains(displaySetInstanceUID, referencedImageId)) {
      return activeViewportId;
    }

    return (
      [...this.viewportsById.values()].find(viewportInfo =>
        viewportInfo.contains(displaySetInstanceUID, referencedImageId)
      )?.viewportId ?? null
    );
  }
}

export default CornerstoneViewportService;<|MERGE_RESOLUTION|>--- conflicted
+++ resolved
@@ -583,21 +583,12 @@
 
       // otherwise, check if the hydrated segmentations are in the same FrameOfReferenceUID
       // as the primary displaySet, if so add the representation (since it was not there)
-<<<<<<< HEAD
-      const { id: segDisplaySetInstanceUID, type } = segmentation;
-      let segFrameOfReferenceUID = this._getFrameOfReferenceUID(segDisplaySetInstanceUID);
-
-      if (!segFrameOfReferenceUID) {
-        // if the segmentation does not have a FOR, we might check the
-        // segmentation itself maybe it has a FOR
-=======
       const { id: segDisplaySetInstanceUID } = segmentation;
       let segFrameOfReferenceUID = this._getFrameOfReferenceUID(segDisplaySetInstanceUID);
 
       if (!segFrameOfReferenceUID) {
         // if the segmentation displaySet does not have a FrameOfReferenceUID, we might check the
         // segmentation itself maybe it has a FrameOfReferenceUID
->>>>>>> 10ca35d5
         const { FrameOfReferenceUID } = segmentation;
         if (FrameOfReferenceUID) {
           segFrameOfReferenceUID = FrameOfReferenceUID;
@@ -660,10 +651,7 @@
     const viewport = this.getCornerstoneViewport(viewportId);
     const viewportCamera = viewport.getCamera();
 
-    if (
-      viewport instanceof VolumeViewport ||
-      viewport instanceof VolumeViewport3D
-    ) {
+    if (viewport instanceof VolumeViewport || viewport instanceof VolumeViewport3D) {
       this._setVolumeViewport(viewport, viewportData, viewportInfo).then(() => {
         if (keepCamera) {
           viewport.setCamera(viewportCamera);
