import { DisplaySetService, Types } from '@ohif/core';

import getNextSRSeriesNumber from './getNextSRSeriesNumber';

/**
 * Find an SR having the same series description.
 *
 * @param description - is the description to look for
 * @param displaySetService - the display sets to search for DICOM SR in
 * @returns SeriesMetadata from a DICOM SR having the same series description
 */
export default function findSRWithSameSeriesDescription(
  studyUid: string,
  seriesUid: string,
  description: string,
  displaySetService: DisplaySetService
): Types.SeriesMetadata {
  const activeDisplaySets = displaySetService.getActiveDisplaySets();
  const srDisplaySets = activeDisplaySets.filter(
    ds => ds.StudyInstanceUID === studyUid && ds.Modality === 'SR'
  );
  const sameSeries =
    srDisplaySets.find(
      ds =>
        ds.SeriesInstanceUID === seriesUid &&
        description === ds.SeriesDescription
    ) || srDisplaySets.find(ds => ds.SeriesDescription === description);
  if (sameSeries) {
    const { instances, instance } = sameSeries;
    const maxInstance = Math.max(
      instances.length,
      ...sameSeries.instances.map(it => it.InstanceNumber)
    );
    const {
      SeriesInstanceUID,
      SeriesDescription,
      SeriesDate,
      SeriesTime,
      SeriesNumber,
      Modality,
    } = instance;
    return {
      SeriesInstanceUID,
      SeriesDescription,
      SeriesDate,
      SeriesTime,
      SeriesNumber,
      Modality,
<<<<<<< HEAD
      InstanceNumber: maxInstance + 1,
=======
      InstanceNumber: sameSeries.instances.length + 1,
>>>>>>> 0e521696
    };
  }

  const SeriesNumber = getNextSRSeriesNumber(displaySetService);
  return { SeriesDescription: description, SeriesNumber };
}<|MERGE_RESOLUTION|>--- conflicted
+++ resolved
@@ -46,11 +46,7 @@
       SeriesTime,
       SeriesNumber,
       Modality,
-<<<<<<< HEAD
-      InstanceNumber: maxInstance + 1,
-=======
       InstanceNumber: sameSeries.instances.length + 1,
->>>>>>> 0e521696
     };
   }
 
