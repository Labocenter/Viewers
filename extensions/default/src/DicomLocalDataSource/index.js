import { DicomMetadataStore, IWebApiDataSource, utils } from '@ohif/core';
import OHIF from '@ohif/core';
import dcmjs from 'dcmjs';

const metadataProvider = OHIF.classes.MetadataProvider;
const { EVENTS } = DicomMetadataStore;

const END_MODALITIES = {
  SR: true,
  SEG: true,
  DOC: true,
};

const compareValue = (v1, v2, def = 0) => {
  if (v1 === v2) return def;
  if (v1 < v2) return -1;
  return 1;
};

// Sorting SR modalities to be at the end of series list
const customSort = (seriesA, seriesB) => {
  const instanceA = seriesA.instances[0];
  const instanceB = seriesB.instances[0];
  const modalityA = instanceA.Modality;
  const modalityB = instanceB.Modality;

  const isEndA = END_MODALITIES[modalityA];
  const isEndB = END_MODALITIES[modalityB];

  if (isEndA && isEndB) {
    // Compare by series date
    return compareValue(instanceA.SeriesNumber, instanceB.SeriesNumber);
  }
  if (!isEndA && !isEndB) {
    return compareValue(instanceB.SeriesNumber, instanceA.SeriesNumber);
  }
  return isEndA ? -1 : 1;
};

function createDicomLocalApi(dicomLocalConfig) {
  const { name } = dicomLocalConfig;

  const implementation = {
    initialize: ({ params, query }) => {
      const { StudyInstanceUIDs: paramsStudyInstanceUIDs } = params;
      const queryStudyInstanceUIDs = query.getAll('StudyInstanceUIDs');

      const StudyInstanceUIDs =
        queryStudyInstanceUIDs || paramsStudyInstanceUIDs;
      const StudyInstanceUIDsAsArray =
        StudyInstanceUIDs && Array.isArray(StudyInstanceUIDs)
          ? StudyInstanceUIDs
          : [StudyInstanceUIDs];

      // Put SRs at the end of series list to make sure images are loaded first
      StudyInstanceUIDsAsArray.forEach(StudyInstanceUID => {
        const study = DicomMetadataStore.getStudy(StudyInstanceUID);
        study.series = study.series.sort(customSort);
      });

      return StudyInstanceUIDsAsArray;
    },
    query: {
      studies: {
        mapParams: () => {},
        search: params => {
          const studyUIDs = DicomMetadataStore.getStudyInstanceUIDs();

          return studyUIDs.map(StudyInstanceUID => {
            let numInstances = 0;
            const modalities = new Set();

            // Calculating the number of instances in the study and modalities
            // present in the study
            const study = DicomMetadataStore.getStudy(StudyInstanceUID);
            study.series.forEach(aSeries => {
              numInstances += aSeries.instances.length;
              modalities.add(aSeries.instances[0].Modality);
            });

            // first instance in the first series
            const firstInstance = study?.series[0]?.instances[0];

            if (firstInstance) {
              return {
                accession: firstInstance.AccessionNumber,
                date: firstInstance.StudyDate,
                description: firstInstance.StudyDescription,
                mrn: firstInstance.PatientID,
                patientName: utils.formatPN(firstInstance.PatientName),
                studyInstanceUid: firstInstance.StudyInstanceUID,
                time: firstInstance.StudyTime,
                //
                instances: numInstances,
                modalities: Array.from(modalities).join('/'),
                NumInstances: numInstances,
              };
            }
          });
        },
        processResults: () => {
          console.debug(' DICOMLocal QUERY processResults');
        },
      },
      series: {
        search: studyInstanceUID => {
          const study = DicomMetadataStore.getStudy(studyInstanceUID);
          return study.series.map(aSeries => {
            const firstInstance = aSeries?.instances[0];
            return {
              studyInstanceUid: studyInstanceUID,
              seriesInstanceUid: firstInstance.SeriesInstanceUID,
              modality: firstInstance.Modality,
              seriesNumber: firstInstance.SeriesNumber,
              seriesDate: firstInstance.SeriesDate,
              numSeriesInstances: aSeries.instances.length,
              description: firstInstance.SeriesDescription,
            };
          });
        },
      },
      instances: {
        search: () => {
          console.debug(' DICOMLocal QUERY instances SEARCH');
        },
      },
    },
    retrieve: {
      directURL: params => {
        const { instance, tag, defaultType } = params;

        const value = instance[tag];
        if (value instanceof Array && value[0] instanceof ArrayBuffer) {
          return URL.createObjectURL(
            new Blob([value[0]], {
              type: defaultType,
            })
          );
        }
      },
      series: {
        metadata: async ({ StudyInstanceUID, madeInClient = false } = {}) => {
          if (!StudyInstanceUID) {
            throw new Error(
              'Unable to query for SeriesMetadata without StudyInstanceUID'
            );
          }

          // Instances metadata already added via local upload
          const study = DicomMetadataStore.getStudy(
            StudyInstanceUID,
            madeInClient
          );

          // Series metadata already added via local upload
          DicomMetadataStore._broadcastEvent(EVENTS.SERIES_ADDED, {
            StudyInstanceUID,
            madeInClient,
          });

          study.series.forEach(aSeries => {
            const { SeriesInstanceUID } = aSeries;

            const isMultiframe = aSeries.instances[0].NumberOfFrames > 1;

            aSeries.instances.forEach((instance, index) => {
              const {
                url: imageId,
                StudyInstanceUID,
                SeriesInstanceUID,
                SOPInstanceUID,
              } = instance;

              instance.imageId = imageId;

              // Add imageId specific mapping to this data as the URL isn't necessarily WADO-URI.
              metadataProvider.addImageIdToUIDs(imageId, {
                StudyInstanceUID,
                SeriesInstanceUID,
                SOPInstanceUID,
                frameIndex: isMultiframe ? index : 1,
              });
            });

            DicomMetadataStore._broadcastEvent(EVENTS.INSTANCES_ADDED, {
              StudyInstanceUID,
              SeriesInstanceUID,
              madeInClient,
            });
          });
        },
      },
    },
    store: {
      dicom: naturalizedReport => {
        const reportBlob = dcmjs.data.datasetToBlob(naturalizedReport);

        //Create a URL for the binary.
        var objectUrl = URL.createObjectURL(reportBlob);
        window.location.assign(objectUrl);
      },
    },
    getImageIdsForDisplaySet(displaySet) {
      const images = displaySet.images;
      const imageIds = [];

      if (!images) {
        return imageIds;
      }

      displaySet.images.forEach(instance => {
        const NumberOfFrames = instance.NumberOfFrames;
        if (NumberOfFrames > 1) {
<<<<<<< HEAD
=======
          // in multiframe we start at frame 1
>>>>>>> 652e61a4
          for (let i = 1; i <= NumberOfFrames; i++) {
            const imageId = this.getImageIdsForInstance({
              instance,
              frame: i,
            });
            imageIds.push(imageId);
          }
        } else {
          const imageId = this.getImageIdsForInstance({ instance });
          imageIds.push(imageId);
        }
      });

      return imageIds;
    },
    getImageIdsForInstance({ instance, frame }) {
      const { StudyInstanceUID, SeriesInstanceUID, SOPInstanceUID } = instance;
      const storedInstance = DicomMetadataStore.getInstance(
        StudyInstanceUID,
        SeriesInstanceUID,
        SOPInstanceUID
      );

      let imageId = storedInstance.url;

      if (frame !== undefined) {
        imageId += `&frame=${frame}`;
      }

      return imageId;
    },
    deleteStudyMetadataPromise() {
      console.log('deleteStudyMetadataPromise not implemented');
    },
  };
  return IWebApiDataSource.create(implementation);
}

export { createDicomLocalApi };<|MERGE_RESOLUTION|>--- conflicted
+++ resolved
@@ -211,10 +211,7 @@
       displaySet.images.forEach(instance => {
         const NumberOfFrames = instance.NumberOfFrames;
         if (NumberOfFrames > 1) {
-<<<<<<< HEAD
-=======
           // in multiframe we start at frame 1
->>>>>>> 652e61a4
           for (let i = 1; i <= NumberOfFrames; i++) {
             const imageId = this.getImageIdsForInstance({
               instance,
