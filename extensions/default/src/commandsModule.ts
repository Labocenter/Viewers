import { ServicesManager, utils, Types } from '@ohif/core';

import { ContextMenuController, defaultContextMenu } from './CustomizableContextMenu';
import DicomTagBrowser from './DicomTagBrowser/DicomTagBrowser';
import reuseCachedLayouts from './utils/reuseCachedLayouts';
import findViewportsByPosition, {
  findOrCreateViewport as layoutFindOrCreate,
} from './findViewportsByPosition';

import { ContextMenuProps } from './CustomizableContextMenu/types';
import { NavigateHistory } from './types/commandModuleTypes';
import { history } from '@ohif/app';

const { subscribeToNextViewportGridChange } = utils;

export type HangingProtocolParams = {
  protocolId?: string;
  stageIndex?: number;
  activeStudyUID?: string;
  stageId?: string;
};

export type UpdateViewportDisplaySetParams = {
  direction: number;
  excludeNonImageModalities?: boolean;
};

/**
 * Determine if a command is a hanging protocol one.
 * For now, just use the two hanging protocol commands that are in this
 * commands module, but if others get added elsewhere this may need enhancing.
 */
const isHangingProtocolCommand = command =>
  command &&
  (command.commandName === 'setHangingProtocol' || command.commandName === 'toggleHangingProtocol');

const commandsModule = ({
  servicesManager,
  commandsManager,
}: Types.Extensions.ExtensionParams): Types.Extensions.CommandsModule => {
  const {
    customizationService,
    measurementService,
    hangingProtocolService,
    uiNotificationService,
    viewportGridService,
    displaySetService,
    stateSyncService,
    toolbarService,
  } = (servicesManager as ServicesManager).services;

  // Define a context menu controller for use with any context menus
  const contextMenuController = new ContextMenuController(servicesManager, commandsManager);

  const actions = {
    /**
     * Show the context menu.
     * @param options.menuId defines the menu name to lookup, from customizationService
     * @param options.defaultMenu contains the default menu set to use
     * @param options.element is the element to show the menu within
     * @param options.event is the event that caused the context menu
     * @param options.selectorProps is the set of selection properties to use
     */
    showContextMenu: (options: ContextMenuProps) => {
      const {
        menuCustomizationId,
        element,
        event,
        selectorProps,
        defaultPointsPosition = [],
      } = options;

      const optionsToUse = { ...options };

      if (menuCustomizationId) {
        Object.assign(
          optionsToUse,
          customizationService.get(menuCustomizationId, defaultContextMenu)
        );
      }

      // TODO - make the selectorProps richer by including the study metadata and display set.
      const { protocol, stage } = hangingProtocolService.getActiveProtocol();
      optionsToUse.selectorProps = {
        event,
        protocol,
        stage,
        ...selectorProps,
      };

      contextMenuController.showContextMenu(optionsToUse, element, defaultPointsPosition);
    },

    /** Close a context menu currently displayed */
    closeContextMenu: () => {
      contextMenuController.closeContextMenu();
    },

    displayNotification: ({ text, title, type }) => {
      uiNotificationService.show({
        title: title,
        message: text,
        type: type,
      });
    },
    clearMeasurements: () => {
      measurementService.clear();
    },

    /**
     * Toggles off all tools which contain a commandName of setHangingProtocol
     * or toggleHangingProtocol, and which match/don't match the protocol id/stage
     */
    toggleHpTools: () => {
      const {
        protocol,
        stageIndex: toggleStageIndex,
        stage,
      } = hangingProtocolService.getActiveProtocol();
      const enableListener = button => {
        if (!button.id) {
          return;
        }
        const { commands, items } = button.props || button;
        if (items) {
          items.forEach(enableListener);
        }
        const hpCommand = commands?.find?.(isHangingProtocolCommand);
        if (!hpCommand) {
          return;
        }
        const { protocolId, stageIndex, stageId } = hpCommand.commandOptions;
        const isActive =
          (!protocolId || protocolId === protocol.id) &&
          (stageIndex === undefined || stageIndex === toggleStageIndex) &&
          (!stageId || stageId === stage.id);
        toolbarService.setToggled(button.id, isActive);
      };
      Object.values(toolbarService.getButtons()).forEach(enableListener);
    },

    /**
     *  Sets the specified protocol
     *    1. Records any existing state using the viewport grid service
     *    2. Finds the destination state - this can be one of:
     *       a. The specified protocol stage
     *       b. An alternate (toggled or restored) protocol stage
     *       c. A restored custom layout
     *    3. Finds the parameters for the specified state
     *       a. Gets the displaySetSelectorMap
     *       b. Gets the map by position
     *       c. Gets any toggle mapping to map position to/from current view
     *    4. If restore, then sets layout
     *       a. Maps viewport position by currently displayed viewport map id
     *       b. Uses toggle information to map display set id
     *    5. Else applies the hanging protocol
     *       a. HP Service is provided displaySetSelectorMap
     *       b. HP Service will throw an exception if it isn't applicable
     * @param options - contains information on the HP to apply
     * @param options.activeStudyUID - the updated study to apply the HP to
     * @param options.protocolId - the protocol ID to change to
     * @param options.stageId - the stageId to apply
     * @param options.stageIndex - the index of the stage to go to.
     * @param options.reset - flag to indicate if the HP should be reset to its original and not restored to a previous state
     */
    setHangingProtocol: ({
      activeStudyUID = '',
      protocolId,
      stageId,
      stageIndex,
      reset = false,
    }: HangingProtocolParams): boolean => {
      const primaryToolBeforeHPChange = toolbarService.getActivePrimaryTool();
      try {
        // Stores in the state the display set selector id to displaySetUID mapping
        // Pass in viewportId for the active viewport.  This item will get set as
        // the activeViewportId
        const state = viewportGridService.getState();
        const hpInfo = hangingProtocolService.getState();
        const { protocol: oldProtocol } = hangingProtocolService.getActiveProtocol();
        const stateSyncReduce = reuseCachedLayouts(state, hangingProtocolService, stateSyncService);
        const { hangingProtocolStageIndexMap, viewportGridStore, displaySetSelectorMap } =
          stateSyncReduce;

        if (!protocolId) {
          // Reuse the previous protocol id, and optionally stage
          protocolId = hpInfo.protocolId;
          if (stageId === undefined && stageIndex === undefined) {
            stageIndex = hpInfo.stageIndex;
          }
        } else if (stageIndex === undefined && stageId === undefined) {
          // Re-set the same stage as was previously used
          const hangingId = `${activeStudyUID || hpInfo.activeStudyUID}:${protocolId}`;
          stageIndex = hangingProtocolStageIndexMap[hangingId]?.stageIndex;
        }

        const useStageIdx =
          stageIndex ??
          hangingProtocolService.getStageIndex(protocolId, {
            stageId,
            stageIndex,
          });

        if (activeStudyUID) {
          hangingProtocolService.setActiveStudyUID(activeStudyUID);
        }

        const storedHanging = `${hangingProtocolService.getState().activeStudyUID}:${protocolId}:${
          useStageIdx || 0
        }`;

        const restoreProtocol = !reset && viewportGridStore[storedHanging];

        if (
          protocolId === hpInfo.protocolId &&
          useStageIdx === hpInfo.stageIndex &&
          !activeStudyUID
        ) {
          // Clear the HP setting to reset them
          hangingProtocolService.setProtocol(protocolId, {
            stageId,
            stageIndex: useStageIdx,
          });
        } else {
          hangingProtocolService.setProtocol(protocolId, {
            displaySetSelectorMap,
            stageId,
            stageIndex: useStageIdx,
            restoreProtocol,
          });
          if (restoreProtocol) {
            viewportGridService.set(viewportGridStore[storedHanging]);
          }
        }
        // Do this after successfully applying the update
        // Note, don't store the active display set - it is only needed while
        // changing display sets.  This causes jump to measurement to fail on
        // multi-study display.
        delete displaySetSelectorMap[
          `${activeStudyUID || hpInfo.activeStudyUID}:activeDisplaySet:0`
        ];
        stateSyncService.store(stateSyncReduce);
        // This is a default action applied
        const { protocol } = hangingProtocolService.getActiveProtocol();
        actions.toggleHpTools();

        // try to use the same tool in the new hanging protocol stage
        const primaryButton = toolbarService.getButton(primaryToolBeforeHPChange);
        if (primaryButton) {
          // is there any type of interaction on this button, if not it might be in the
          // items. This is a bit of a hack, but it works for now.

          let interactionType = primaryButton.props?.interactionType;

          if (!interactionType && primaryButton.props?.items) {
            const firstItem = primaryButton.props.items[0];
            interactionType = firstItem.props?.interactionType || firstItem.props?.type;
          }

          if (interactionType) {
            toolbarService.recordInteraction({
              interactionType,
              ...primaryButton.props,
            });
          }
        }

        // Send the notification about updating the state
        if (protocolId !== hpInfo.protocolId) {
          // The old protocol callbacks are used for turning off things
          // like crosshairs when moving to the new HP
          commandsManager.run(oldProtocol?.callbacks?.onProtocolExit);
          // The new protocol callback is used for things like
          // activating modes etc.
        }
        commandsManager.run(protocol.callbacks?.onProtocolEnter);
        return true;
      } catch (e) {
        console.error(e);
<<<<<<< HEAD
        actions.toggleHpTools(hangingProtocolService.getActiveProtocol());
=======
        actions.toggleHpTools();
>>>>>>> 33f12594
        uiNotificationService.show({
          title: 'Apply Hanging Protocol',
          message: 'The hanging protocol could not be applied.',
          type: 'error',
          duration: 3000,
        });
        return false;
      }
    },

    toggleHangingProtocol: ({ protocolId, stageIndex }: HangingProtocolParams): boolean => {
      const {
        protocol,
        stageIndex: desiredStageIndex,
        activeStudy,
      } = hangingProtocolService.getActiveProtocol();
      const { toggleHangingProtocol } = stateSyncService.getState();
      const storedHanging = `${activeStudy.StudyInstanceUID}:${protocolId}:${stageIndex | 0}`;
      if (
        protocol.id === protocolId &&
        (stageIndex === undefined || stageIndex === desiredStageIndex)
      ) {
        // Toggling off - restore to previous state
        const previousState = toggleHangingProtocol[storedHanging] || {
          protocolId: 'default',
        };
        return actions.setHangingProtocol(previousState);
      } else {
        stateSyncService.store({
          toggleHangingProtocol: {
            ...toggleHangingProtocol,
            [storedHanging]: {
              protocolId: protocol.id,
              stageIndex: desiredStageIndex,
            },
          },
        });
        return actions.setHangingProtocol({
          protocolId,
          stageIndex,
          reset: true,
        });
      }
    },

    deltaStage: ({ direction }) => {
      const { protocolId, stageIndex: oldStageIndex } = hangingProtocolService.getState();
      const { protocol } = hangingProtocolService.getActiveProtocol();
      for (
        let stageIndex = oldStageIndex + direction;
        stageIndex >= 0 && stageIndex < protocol.stages.length;
        stageIndex += direction
      ) {
        if (protocol.stages[stageIndex].status !== 'disabled') {
          return actions.setHangingProtocol({
            protocolId,
            stageIndex,
          });
        }
      }
      uiNotificationService.show({
        title: 'Change Stage',
        message: 'The hanging protocol has no more applicable stages',
        type: 'info',
        duration: 3000,
      });
    },

    /**
     * Changes the viewport grid layout in terms of the MxN layout.
     */
    setViewportGridLayout: ({ numRows, numCols }) => {
      const { protocol } = hangingProtocolService.getActiveProtocol();
      const onLayoutChange = protocol.callbacks?.onLayoutChange;
      if (commandsManager.run(onLayoutChange, { numRows, numCols }) === false) {
        console.log('setViewportGridLayout running', onLayoutChange, numRows, numCols);
        // Don't apply the layout if the run command returns false
        return;
      }

      const completeLayout = () => {
        const state = viewportGridService.getState();
        const stateReduce = findViewportsByPosition(state, { numRows, numCols }, stateSyncService);
        const findOrCreateViewport = layoutFindOrCreate.bind(
          null,
          hangingProtocolService,
          stateReduce.viewportsByPosition
        );

        viewportGridService.setLayout({
          numRows,
          numCols,
          findOrCreateViewport,
        });
        stateSyncService.store(stateReduce);
      };
      // Need to finish any work in the callback
      window.setTimeout(completeLayout, 0);
    },

    toggleOneUp() {
      const viewportGridState = viewportGridService.getState();
      const { activeViewportId, viewports, layout } = viewportGridState;
      const { displaySetInstanceUIDs, displaySetOptions, viewportOptions } =
        viewports.get(activeViewportId);

      if (layout.numCols === 1 && layout.numRows === 1) {
        // The viewer is in one-up. Check if there is a state to restore/toggle back to.
        const { toggleOneUpViewportGridStore } = stateSyncService.getState();

        if (!toggleOneUpViewportGridStore.layout) {
          return;
        }
        // There is a state to toggle back to. The viewport that was
        // originally toggled to one up was the former active viewport.
        const viewportIdToUpdate = toggleOneUpViewportGridStore.activeViewportId;

        // We are restoring the previous layout but taking into the account that
        // the current one up viewport might have a new displaySet dragged and dropped on it.
        // updatedViewportsViaHP below contains the viewports applicable to the HP that existed
        // prior to the toggle to one-up - including the updated viewports if a display
        // set swap were to have occurred.
        const updatedViewportsViaHP =
          displaySetInstanceUIDs.length > 1
            ? []
            : displaySetInstanceUIDs
                .map(displaySetInstanceUID =>
                  hangingProtocolService.getViewportsRequireUpdate(
                    viewportIdToUpdate,
                    displaySetInstanceUID
                  )
                )
                .flat();

        // findOrCreateViewport returns either one of the updatedViewportsViaHP
        // returned from the HP service OR if there is not one from the HP service then
        // simply returns what was in the previous state for a given position in the layout.
        const findOrCreateViewport = (position: number, positionId: string) => {
          // Find the viewport for the given position prior to the toggle to one-up.
          const preOneUpViewport = Array.from(toggleOneUpViewportGridStore.viewports.values()).find(
            viewport => viewport.positionId === positionId
          );

          // Use the viewport id from before the toggle to one-up to find any updates to the viewport.
          const viewport = updatedViewportsViaHP.find(
            viewport => viewport.viewportId === preOneUpViewport.viewportId
          );

          return viewport
            ? // Use the applicable viewport from the HP updated viewports
              { viewportOptions, displaySetOptions, ...viewport }
            : // Use the previous viewport for the given position
              preOneUpViewport;
        };

        const layoutOptions = viewportGridService.getLayoutOptionsFromState(
          toggleOneUpViewportGridStore
        );

        // Restore the previous layout including the active viewport.
        viewportGridService.setLayout({
          numRows: toggleOneUpViewportGridStore.layout.numRows,
          numCols: toggleOneUpViewportGridStore.layout.numCols,
          activeViewportId: viewportIdToUpdate,
          layoutOptions,
          findOrCreateViewport,
        });
      } else {
        // We are not in one-up, so toggle to one up.

        // Store the current viewport grid state so we can toggle it back later.
        stateSyncService.store({
          toggleOneUpViewportGridStore: viewportGridState,
        });

        // This findOrCreateViewport only return one viewport - the active
        // one being toggled to one up.
        const findOrCreateViewport = () => {
          return {
            displaySetInstanceUIDs,
            displaySetOptions,
            viewportOptions,
          };
        };

        // Set the layout to be 1x1/one-up.
        viewportGridService.setLayout({
          numRows: 1,
          numCols: 1,
          findOrCreateViewport,
        });

        // Subscribe to ANY (i.e. manual and hanging protocol) layout changes so that
        // any grid layout state to toggle to from one up is cleared. This is performed on
        // a timeout to avoid clearing the state for the actual to one up change.
        // Whenever the next layout change event is fired, the subscriptions are unsubscribed.
        const clearToggleOneUpViewportGridStore = () => {
          const toggleOneUpViewportGridStore = {};
          stateSyncService.store({
            toggleOneUpViewportGridStore,
          });
        };

        subscribeToNextViewportGridChange(viewportGridService, clearToggleOneUpViewportGridStore);
      }
    },

    /**
     * Exposes the browser history navigation used by OHIF. This command can be used to either replace or
     * push a new entry into the browser history. For example, the following will replace the current
     * browser history entry with the specified relative URL which changes the study displayed to the
     * study with study instance UID 1.2.3. Note that as a result of using `options.replace = true`, the
     * page prior to invoking this command cannot be returned to via the browser back button.
     *
     * navigateHistory({
     *   to: 'viewer?StudyInstanceUIDs=1.2.3',
     *   options: { replace: true },
     * });
     *
     * @param historyArgs - arguments for the history function;
     *                      the `to` property is the URL;
     *                      the `options.replace` is a boolean indicating if the current browser history entry
     *                      should be replaced or a new entry pushed onto the history (stack); the default value
     *                      for `replace` is false
     */
    navigateHistory(historyArgs: NavigateHistory) {
      history.navigate(historyArgs.to, historyArgs.options);
    },

    openDICOMTagViewer() {
      const { activeViewportId, viewports } = viewportGridService.getState();
      const activeViewportSpecificData = viewports.get(activeViewportId);
      const { displaySetInstanceUIDs } = activeViewportSpecificData;

      const displaySets = displaySetService.activeDisplaySets;
      const { UIModalService } = servicesManager.services;

      const displaySetInstanceUID = displaySetInstanceUIDs[0];
      UIModalService.show({
        content: DicomTagBrowser,
        contentProps: {
          displaySets,
          displaySetInstanceUID,
          onClose: UIModalService.hide,
        },
        title: 'DICOM Tag Browser',
      });
    },

    /**
     * Toggle viewport overlay (the information panel shown on the four corners
     * of the viewport)
     * @see ViewportOverlay and CustomizableViewportOverlay components
     */
    toggleOverlays: () => {
      const overlays = document.getElementsByClassName('viewport-overlay');
      for (let i = 0; i < overlays.length; i++) {
        overlays.item(i).classList.toggle('hidden');
      }
    },

    scrollActiveThumbnailIntoView: () => {
      const { activeViewportId, viewports } = viewportGridService.getState();

      const activeViewport = viewports.get(activeViewportId);
      const activeDisplaySetInstanceUID = activeViewport.displaySetInstanceUIDs[0];

      const thumbnailList = document.querySelector('#ohif-thumbnail-list');

      if (!thumbnailList) {
        return;
      }

      const thumbnailListBounds = thumbnailList.getBoundingClientRect();

      const thumbnail = document.querySelector(`#thumbnail-${activeDisplaySetInstanceUID}`);

      if (!thumbnail) {
        return;
      }

      const thumbnailBounds = thumbnail.getBoundingClientRect();

      // This only handles a vertical thumbnail list.
      if (
        thumbnailBounds.top >= thumbnailListBounds.top &&
        thumbnailBounds.top <= thumbnailListBounds.bottom
      ) {
        return;
      }

      thumbnail.scrollIntoView({ behavior: 'smooth' });
    },

    updateViewportDisplaySet: ({
      direction,
      excludeNonImageModalities,
    }: UpdateViewportDisplaySetParams) => {
      const nonImageModalities = ['SR', 'SEG', 'SM', 'RTSTRUCT', 'RTPLAN', 'RTDOSE'];

      // Sort the display sets as per the hanging protocol service viewport/display set scoring system.
      // The thumbnail list uses the same sorting.
      const dsSortFn = hangingProtocolService.getDisplaySetSortFunction();
      const currentDisplaySets = [...displaySetService.activeDisplaySets];

      currentDisplaySets.sort(dsSortFn);

      const { activeViewportId, viewports } = viewportGridService.getState();

      const { displaySetInstanceUIDs } = viewports.get(activeViewportId);

      const activeDisplaySetIndex = currentDisplaySets.findIndex(displaySet =>
        displaySetInstanceUIDs.includes(displaySet.displaySetInstanceUID)
      );

      let displaySetIndexToShow: number;

      for (
        displaySetIndexToShow = activeDisplaySetIndex + direction;
        displaySetIndexToShow > -1 && displaySetIndexToShow < currentDisplaySets.length;
        displaySetIndexToShow += direction
      ) {
        if (
          !excludeNonImageModalities ||
          !nonImageModalities.includes(currentDisplaySets[displaySetIndexToShow].Modality)
        ) {
          break;
        }
      }

      if (displaySetIndexToShow < 0 || displaySetIndexToShow >= currentDisplaySets.length) {
        return;
      }

      const { displaySetInstanceUID } = currentDisplaySets[displaySetIndexToShow];

      let updatedViewports = [];

      try {
        updatedViewports = hangingProtocolService.getViewportsRequireUpdate(
          activeViewportId,
          displaySetInstanceUID
        );
      } catch (error) {
        console.warn(error);
        uiNotificationService.show({
          title: 'Navigate Viewport Display Set',
          message:
            'The requested display sets could not be added to the viewport due to a mismatch in the Hanging Protocol rules.',
          type: 'info',
          duration: 3000,
        });
      }

      viewportGridService.setDisplaySetsForViewports(updatedViewports);

      setTimeout(() => actions.scrollActiveThumbnailIntoView(), 0);
    },
  };

  const definitions = {
    showContextMenu: {
      commandFn: actions.showContextMenu,
    },
    closeContextMenu: {
      commandFn: actions.closeContextMenu,
    },
    clearMeasurements: {
      commandFn: actions.clearMeasurements,
      storeContexts: [],
      options: {},
    },
    displayNotification: {
      commandFn: actions.displayNotification,
      storeContexts: [],
      options: {},
    },
    setHangingProtocol: {
      commandFn: actions.setHangingProtocol,
      storeContexts: [],
      options: {},
    },
    toggleHangingProtocol: {
      commandFn: actions.toggleHangingProtocol,
      storeContexts: [],
      options: {},
    },
    navigateHistory: {
      commandFn: actions.navigateHistory,
      storeContexts: [],
      options: {},
    },
    nextStage: {
      commandFn: actions.deltaStage,
      storeContexts: [],
      options: { direction: 1 },
    },
    previousStage: {
      commandFn: actions.deltaStage,
      storeContexts: [],
      options: { direction: -1 },
    },
    setViewportGridLayout: {
      commandFn: actions.setViewportGridLayout,
      storeContexts: [],
      options: {},
    },
    toggleOneUp: {
      commandFn: actions.toggleOneUp,
      storeContexts: [],
      options: {},
    },
    openDICOMTagViewer: {
      commandFn: actions.openDICOMTagViewer,
    },
    updateViewportDisplaySet: {
      commandFn: actions.updateViewportDisplaySet,
      storeContexts: [],
      options: {},
    },
  };

  return {
    actions,
    definitions,
    defaultContext: 'DEFAULT',
  };
};

export default commandsModule;<|MERGE_RESOLUTION|>--- conflicted
+++ resolved
@@ -277,11 +277,7 @@
         return true;
       } catch (e) {
         console.error(e);
-<<<<<<< HEAD
-        actions.toggleHpTools(hangingProtocolService.getActiveProtocol());
-=======
         actions.toggleHpTools();
->>>>>>> 33f12594
         uiNotificationService.show({
           title: 'Apply Hanging Protocol',
           message: 'The hanging protocol could not be applied.',
