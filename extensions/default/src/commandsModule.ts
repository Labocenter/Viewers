import { ServicesManager, utils, Types } from '@ohif/core';

import {
  ContextMenuController,
  defaultContextMenu,
} from './CustomizableContextMenu';
import DicomTagBrowser from './DicomTagBrowser/DicomTagBrowser';
import reuseCachedLayouts from './utils/reuseCachedLayouts';
import findViewportsByPosition, {
  findOrCreateViewport as layoutFindOrCreate,
} from './findViewportsByPosition';

<<<<<<< HEAD
import { ContextMenuProps } from './CustomizeableContextMenu/types';
import { NavigateHistory } from './types/commandModuleTypes';
import { history } from '@ohif/viewer';
=======
import { ContextMenuProps } from './CustomizableContextMenu/types';
import { NavigateHistory } from './types/commandModuleTypes';
import { history } from '@ohif/app';
>>>>>>> 652e61a4

const { subscribeToNextViewportGridChange } = utils;

export type HangingProtocolParams = {
  protocolId?: string;
  stageIndex?: number;
  activeStudyUID?: string;
  stageId?: string;
};

export type UpdateViewportDisplaySetParams = {
  direction: number;
  excludeNonImageModalities?: boolean;
};

/**
 * Determine if a command is a hanging protocol one.
 * For now, just use the two hanging protocol commands that are in this
 * commands module, but if others get added elsewhere this may need enhancing.
 */
const isHangingProtocolCommand = command =>
  command &&
  (command.commandName === 'setHangingProtocol' ||
    command.commandName === 'toggleHangingProtocol');

const commandsModule = ({
  servicesManager,
  commandsManager,
}: Types.Extensions.ExtensionParams): Types.Extensions.CommandsModule => {
  const {
    customizationService,
    measurementService,
    hangingProtocolService,
    uiNotificationService,
    viewportGridService,
    displaySetService,
    stateSyncService,
    toolbarService,
  } = (servicesManager as ServicesManager).services;

  // Define a context menu controller for use with any context menus
  const contextMenuController = new ContextMenuController(
    servicesManager,
    commandsManager
  );

  const actions = {
    /**
     * Show the context menu.
     * @param options.menuId defines the menu name to lookup, from customizationService
     * @param options.defaultMenu contains the default menu set to use
     * @param options.element is the element to show the menu within
     * @param options.event is the event that caused the context menu
     * @param options.selectorProps is the set of selection properties to use
     */
    showContextMenu: (options: ContextMenuProps) => {
      const {
        menuCustomizationId,
        element,
        event,
        selectorProps,
        defaultPointsPosition = [],
      } = options;

      const optionsToUse = { ...options };

      if (menuCustomizationId) {
        Object.assign(
          optionsToUse,
          customizationService.get(menuCustomizationId, defaultContextMenu)
        );
      }

      // TODO - make the selectorProps richer by including the study metadata and display set.
      const { protocol, stage } = hangingProtocolService.getActiveProtocol();
      optionsToUse.selectorProps = {
        event,
        protocol,
        stage,
        ...selectorProps,
      };

      contextMenuController.showContextMenu(
        optionsToUse,
        element,
        defaultPointsPosition
      );
    },

    /** Close a context menu currently displayed */
    closeContextMenu: () => {
      contextMenuController.closeContextMenu();
    },

    displayNotification: ({ text, title, type }) => {
      uiNotificationService.show({
        title: title,
        message: text,
        type: type,
      });
    },
    clearMeasurements: () => {
      measurementService.clear();
    },

    /**
     * Toggles off all tools which contain a commandName of setHangingProtocol
     * or toggleHangingProtocol, and which match/don't match the protocol id/stage
     */
    toggleHpTools: () => {
      const {
        protocol,
        stageIndex: toggleStageIndex,
        stage,
      } = hangingProtocolService.getActiveProtocol();
      const enableListener = button => {
        if (!button.id) return;
        const { commands, items } = button.props || button;
        if (items) {
          items.forEach(enableListener);
        }
        const hpCommand = commands?.find?.(isHangingProtocolCommand);
        if (!hpCommand) return;
        const { protocolId, stageIndex, stageId } = hpCommand.commandOptions;
        const isActive =
          (!protocolId || protocolId === protocol.id) &&
          (stageIndex === undefined || stageIndex === toggleStageIndex) &&
          (!stageId || stageId === stage.id);
        toolbarService.setActive(button.id, isActive);
      };
      Object.values(toolbarService.getButtons()).forEach(enableListener);
    },

    /**
     *  Sets the specified protocol
     *    1. Records any existing state using the viewport grid service
     *    2. Finds the destination state - this can be one of:
     *       a. The specified protocol stage
     *       b. An alternate (toggled or restored) protocol stage
     *       c. A restored custom layout
     *    3. Finds the parameters for the specified state
     *       a. Gets the displaySetSelectorMap
     *       b. Gets the map by position
     *       c. Gets any toggle mapping to map position to/from current view
     *    4. If restore, then sets layout
     *       a. Maps viewport position by currently displayed viewport map id
     *       b. Uses toggle information to map display set id
     *    5. Else applies the hanging protocol
     *       a. HP Service is provided displaySetSelectorMap
     *       b. HP Service will throw an exception if it isn't applicable
     * @param options - contains information on the HP to apply
     * @param options.activeStudyUID - the updated study to apply the HP to
     * @param options.protocolId - the protocol ID to change to
     * @param options.stageId - the stageId to apply
     * @param options.stageIndex - the index of the stage to go to.
     * @param options.reset - flag to indicate if the HP should be reset to its original and not restored to a previous state
     */
    setHangingProtocol: ({
      activeStudyUID = '',
      protocolId,
      stageId,
      stageIndex,
      reset = false,
    }: HangingProtocolParams): boolean => {
      try {
        // Stores in the state the display set selector id to displaySetUID mapping
        // Pass in viewportId for the active viewport.  This item will get set as
        // the activeViewportId
        const state = viewportGridService.getState();
        const hpInfo = hangingProtocolService.getState();
        const {
          protocol: oldProtocol,
        } = hangingProtocolService.getActiveProtocol();
        const stateSyncReduce = reuseCachedLayouts(
          state,
          hangingProtocolService,
          stateSyncService
        );
        const {
          hangingProtocolStageIndexMap,
          viewportGridStore,
          displaySetSelectorMap,
        } = stateSyncReduce;

        if (!protocolId) {
          // Re-use the previous protocol id, and optionally stage
          protocolId = hpInfo.protocolId;
          if (stageId === undefined && stageIndex === undefined) {
            stageIndex = hpInfo.stageIndex;
          }
        } else if (stageIndex === undefined && stageId === undefined) {
          // Re-set the same stage as was previously used
          const hangingId = `${activeStudyUID ||
            hpInfo.activeStudyUID}:${protocolId}`;
          stageIndex = hangingProtocolStageIndexMap[hangingId]?.stageIndex;
        }

        const useStageIdx =
          stageIndex ??
          hangingProtocolService.getStageIndex(protocolId, {
            stageId,
            stageIndex,
          });

        if (activeStudyUID) {
          hangingProtocolService.setActiveStudyUID(activeStudyUID);
        }

        const storedHanging = `${
          hangingProtocolService.getState().activeStudyUID
        }:${protocolId}:${useStageIdx || 0}`;

        const restoreProtocol = !reset && viewportGridStore[storedHanging];

        if (
          protocolId === hpInfo.protocolId &&
          useStageIdx === hpInfo.stageIndex &&
          !activeStudyUID
        ) {
          // Clear the HP setting to reset them
          hangingProtocolService.setProtocol(protocolId, {
            stageId,
            stageIndex: useStageIdx,
          });
        } else {
          hangingProtocolService.setProtocol(protocolId, {
            displaySetSelectorMap,
            stageId,
            stageIndex: useStageIdx,
            restoreProtocol,
          });
          if (restoreProtocol) {
            viewportGridService.set(viewportGridStore[storedHanging]);
          }
        }
        // Do this after successfully applying the update
        // Note, don't store the active display set - it is only needed while
        // changing display sets.  This causes jump to measurement to fail on
        // multi-study display.
        delete displaySetSelectorMap[
          `${activeStudyUID || hpInfo.activeStudyUID}:activeDisplaySet:0`
        ];
        stateSyncService.store(stateSyncReduce);
        // This is a default action applied
        actions.toggleHpTools(hangingProtocolService.getActiveProtocol());
        // Send the notification about updating the state
        if (protocolId !== hpInfo.protocolId) {
          const { protocol } = hangingProtocolService.getActiveProtocol();
          // The old protocol callbacks are used for turning off things
          // like crosshairs when moving to the new HP
          commandsManager.run(oldProtocol.callbacks?.onProtocolExit);
          // The new protocol callback is used for things like
          // activating modes etc.
          commandsManager.run(protocol.callbacks?.onProtocolEnter);
        }
        return true;
      } catch (e) {
        actions.toggleHpTools(hangingProtocolService.getActiveProtocol());
        uiNotificationService.show({
          title: 'Apply Hanging Protocol',
          message: 'The hanging protocol could not be applied.',
          type: 'error',
          duration: 3000,
        });
        return false;
      }
    },

    toggleHangingProtocol: ({
      protocolId,
      stageIndex,
    }: HangingProtocolParams): boolean => {
      const {
        protocol,
        stageIndex: desiredStageIndex,
        activeStudy,
      } = hangingProtocolService.getActiveProtocol();
      const { toggleHangingProtocol } = stateSyncService.getState();
      const storedHanging = `${
        activeStudy.StudyInstanceUID
      }:${protocolId}:${stageIndex | 0}`;
      if (
        protocol.id === protocolId &&
        (stageIndex === undefined || stageIndex === desiredStageIndex)
      ) {
        // Toggling off - restore to previous state
        const previousState = toggleHangingProtocol[storedHanging] || {
          protocolId: 'default',
        };
        return actions.setHangingProtocol(previousState);
      } else {
        stateSyncService.store({
          toggleHangingProtocol: {
            ...toggleHangingProtocol,
            [storedHanging]: {
              protocolId: protocol.id,
              stageIndex: desiredStageIndex,
            },
          },
        });
        return actions.setHangingProtocol({
          protocolId,
          stageIndex,
          reset: true,
        });
      }
    },

    deltaStage: ({ direction }) => {
      const {
        protocolId,
        stageIndex: oldStageIndex,
      } = hangingProtocolService.getState();
      const { protocol } = hangingProtocolService.getActiveProtocol();
      for (
        let stageIndex = oldStageIndex + direction;
        stageIndex >= 0 && stageIndex < protocol.stages.length;
        stageIndex += direction
      ) {
        if (protocol.stages[stageIndex].status !== 'disabled') {
          return actions.setHangingProtocol({
            protocolId,
            stageIndex,
          });
        }
      }
      uiNotificationService.show({
        title: 'Change Stage',
        message: 'The hanging protocol has no more applicable stages',
        type: 'info',
        duration: 3000,
      });
    },

    /**
     * Changes the viewport grid layout in terms of the MxN layout.
     */
    setViewportGridLayout: ({ numRows, numCols }) => {
      const { protocol } = hangingProtocolService.getActiveProtocol();
      const onLayoutChange = protocol.callbacks?.onLayoutChange;
      if (commandsManager.run(onLayoutChange, { numRows, numCols }) === false) {
        console.log(
          'setViewportGridLayout running',
          onLayoutChange,
          numRows,
          numCols
        );
        // Don't apply the layout if the run command returns false
        return;
      }

      const completeLayout = () => {
        const state = viewportGridService.getState();
        const stateReduce = findViewportsByPosition(
          state,
          { numRows, numCols },
          stateSyncService
        );
        const findOrCreateViewport = layoutFindOrCreate.bind(
          null,
          hangingProtocolService,
          stateReduce.viewportsByPosition
        );

        viewportGridService.setLayout({
          numRows,
          numCols,
          findOrCreateViewport,
        });
        stateSyncService.store(stateReduce);
      };
      // Need to finish any work in the callback
      window.setTimeout(completeLayout, 0);
    },

    toggleOneUp() {
      const viewportGridState = viewportGridService.getState();
      const { activeViewportIndex, viewports, layout } = viewportGridState;
      const {
        displaySetInstanceUIDs,
        displaySetOptions,
        viewportOptions,
      } = viewports[activeViewportIndex];

      if (layout.numCols === 1 && layout.numRows === 1) {
        // The viewer is in one-up. Check if there is a state to restore/toggle back to.
        const { toggleOneUpViewportGridStore } = stateSyncService.getState();

        if (!toggleOneUpViewportGridStore.layout) {
          return;
        }
        // There is a state to toggle back to. The viewport that was
        // originally toggled to one up was the former active viewport.
        const viewportIndexToUpdate =
          toggleOneUpViewportGridStore.activeViewportIndex;

        // Determine which viewports need to be updated. This is particularly
        // important when MPR is toggled to one up and a different reconstructable
        // is swapped in. Note that currently HangingProtocolService.getViewportsRequireUpdate
        // does not support viewport with multiple display sets.
        const updatedViewports =
          displaySetInstanceUIDs.length > 1
            ? []
            : displaySetInstanceUIDs
                .map(displaySetInstanceUID =>
                  hangingProtocolService.getViewportsRequireUpdate(
                    viewportIndexToUpdate,
                    displaySetInstanceUID
                  )
                )
                .flat();

        // This findOrCreateViewport returns either one of the updatedViewports
        // returned from the HP service OR if there is not one from the HP service then
        // simply returns what was in the previous state.
        const findOrCreateViewport = (viewportIndex: number) => {
          const viewport = updatedViewports.find(
            viewport => viewport.viewportIndex === viewportIndex
          );

          return viewport
            ? { viewportOptions, displaySetOptions, ...viewport }
            : toggleOneUpViewportGridStore.viewports[viewportIndex];
        };

        const layoutOptions = viewportGridService.getLayoutOptionsFromState(
          toggleOneUpViewportGridStore
        );

        // Restore the previous layout including the active viewport.
        viewportGridService.setLayout({
          numRows: toggleOneUpViewportGridStore.layout.numRows,
          numCols: toggleOneUpViewportGridStore.layout.numCols,
          activeViewportIndex: viewportIndexToUpdate,
          layoutOptions,
          findOrCreateViewport,
        });
      } else {
        // We are not in one-up, so toggle to one up.

        // Store the current viewport grid state so we can toggle it back later.
        stateSyncService.store({
          toggleOneUpViewportGridStore: viewportGridState,
        });

        // This findOrCreateViewport only return one viewport - the active
        // one being toggled to one up.
        const findOrCreateViewport = () => {
          return {
            displaySetInstanceUIDs,
            displaySetOptions,
            viewportOptions,
          };
        };

        // Set the layout to be 1x1/one-up.
        viewportGridService.setLayout({
          numRows: 1,
          numCols: 1,
          findOrCreateViewport,
        });

        // Subscribe to ANY (i.e. manual and hanging protocol) layout changes so that
        // any grid layout state to toggle to from one up is cleared. This is performed on
        // a timeout to avoid clearing the state for the actual to one up change.
        // Whenever the next layout change event is fired, the subscriptions are unsubscribed.
        const clearToggleOneUpViewportGridStore = () => {
          const toggleOneUpViewportGridStore = {};
          stateSyncService.store({
            toggleOneUpViewportGridStore,
          });
        };

        subscribeToNextViewportGridChange(
          viewportGridService,
          clearToggleOneUpViewportGridStore
        );
      }
    },

    /**
     * Exposes the browser history navigation used by OHIF. This command can be used to either replace or
     * push a new entry into the browser history. For example, the following will replace the current
     * browser history entry with the specified relative URL which changes the study displayed to the
     * study with study instance UID 1.2.3. Note that as a result of using `options.replace = true`, the
     * page prior to invoking this command cannot be returned to via the browser back button.
     *
     * navigateHistory({
     *   to: 'viewer?StudyInstanceUIDs=1.2.3',
     *   options: { replace: true },
     * });
     *
     * @param historyArgs - arguments for the history function;
     *                      the `to` property is the URL;
     *                      the `options.replace` is a boolean indicating if the current browser history entry
     *                      should be replaced or a new entry pushed onto the history (stack); the default value
     *                      for `replace` is false
     */
    navigateHistory(historyArgs: NavigateHistory) {
      history.navigate(historyArgs.to, historyArgs.options);
    },

    openDICOMTagViewer() {
      const { activeViewportIndex, viewports } = viewportGridService.getState();
      const activeViewportSpecificData = viewports[activeViewportIndex];
      const { displaySetInstanceUIDs } = activeViewportSpecificData;

      const displaySets = displaySetService.activeDisplaySets;
      const { UIModalService } = servicesManager.services;

      const displaySetInstanceUID = displaySetInstanceUIDs[0];
      UIModalService.show({
        content: DicomTagBrowser,
        contentProps: {
          displaySets,
          displaySetInstanceUID,
          onClose: UIModalService.hide,
        },
        title: 'DICOM Tag Browser',
      });
    },

    /**
     * Toggle viewport overlay (the information panel shown on the four corners
     * of the viewport)
     * @see ViewportOverlay and CustomizableViewportOverlay components
     */
    toggleOverlays: () => {
      const overlays = document.getElementsByClassName('viewport-overlay');
      for (let i = 0; i < overlays.length; i++) {
        overlays.item(i).classList.toggle('hidden');
      }
    },

    scrollActiveThumbnailIntoView: () => {
      const { activeViewportIndex, viewports } = viewportGridService.getState();

      if (
        !viewports ||
        activeViewportIndex < 0 ||
        activeViewportIndex > viewports.length - 1
      ) {
        return;
      }

      const activeViewport = viewports[activeViewportIndex];
      const activeDisplaySetInstanceUID =
        activeViewport.displaySetInstanceUIDs[0];

      const thumbnailList = document.querySelector('#ohif-thumbnail-list');

      if (!thumbnailList) {
        return;
      }

      const thumbnailListBounds = thumbnailList.getBoundingClientRect();

      const thumbnail = document.querySelector(
        `#thumbnail-${activeDisplaySetInstanceUID}`
      );

      if (!thumbnail) {
        return;
      }

      const thumbnailBounds = thumbnail.getBoundingClientRect();

      // This only handles a vertical thumbnail list.
      if (
        thumbnailBounds.top >= thumbnailListBounds.top &&
        thumbnailBounds.top <= thumbnailListBounds.bottom
      ) {
        return;
      }

      thumbnail.scrollIntoView({ behavior: 'smooth' });
    },

    updateViewportDisplaySet: ({
      direction,
      excludeNonImageModalities,
    }: UpdateViewportDisplaySetParams) => {
      const nonImageModalities = [
        'SR',
        'SEG',
        'SM',
        'RTSTRUCT',
        'RTPLAN',
        'RTDOSE',
      ];

      // Sort the display sets as per the hanging protocol service viewport/display set scoring system.
      // The thumbnail list uses the same sorting.
      const dsSortFn = hangingProtocolService.getDisplaySetSortFunction();
      const currentDisplaySets = [...displaySetService.activeDisplaySets];

      currentDisplaySets.sort(dsSortFn);

      const { activeViewportIndex, viewports } = viewportGridService.getState();

      const { displaySetInstanceUIDs } = viewports[activeViewportIndex];

      const activeDisplaySetIndex = currentDisplaySets.findIndex(displaySet =>
        displaySetInstanceUIDs.includes(displaySet.displaySetInstanceUID)
      );

      let displaySetIndexToShow: number;

      for (
        displaySetIndexToShow = activeDisplaySetIndex + direction;
        displaySetIndexToShow > -1 &&
        displaySetIndexToShow < currentDisplaySets.length;
        displaySetIndexToShow += direction
      ) {
        if (
          !excludeNonImageModalities ||
          !nonImageModalities.includes(
            currentDisplaySets[displaySetIndexToShow].Modality
          )
        ) {
          break;
        }
      }

      if (
        displaySetIndexToShow < 0 ||
        displaySetIndexToShow >= currentDisplaySets.length
      ) {
        return;
      }

      const { displaySetInstanceUID } = currentDisplaySets[
        displaySetIndexToShow
      ];

      let updatedViewports = [];

      try {
        updatedViewports = hangingProtocolService.getViewportsRequireUpdate(
          activeViewportIndex,
          displaySetInstanceUID
        );
      } catch (error) {
        console.warn(error);
        uiNotificationService.show({
          title: 'Navigate Viewport Display Set',
          message:
            'The requested display sets could not be added to the viewport due to a mismatch in the Hanging Protocol rules.',
          type: 'info',
          duration: 3000,
        });
      }

      viewportGridService.setDisplaySetsForViewports(updatedViewports);

      setTimeout(() => actions.scrollActiveThumbnailIntoView(), 0);
    },
  };

  const definitions = {
    showContextMenu: {
      commandFn: actions.showContextMenu,
    },
    closeContextMenu: {
      commandFn: actions.closeContextMenu,
    },
    clearMeasurements: {
      commandFn: actions.clearMeasurements,
      storeContexts: [],
      options: {},
    },
    displayNotification: {
      commandFn: actions.displayNotification,
      storeContexts: [],
      options: {},
    },
    setHangingProtocol: {
      commandFn: actions.setHangingProtocol,
      storeContexts: [],
      options: {},
    },
    toggleHangingProtocol: {
      commandFn: actions.toggleHangingProtocol,
      storeContexts: [],
      options: {},
    },
    navigateHistory: {
      commandFn: actions.navigateHistory,
      storeContexts: [],
      options: {},
    },
    nextStage: {
      commandFn: actions.deltaStage,
      storeContexts: [],
      options: { direction: 1 },
    },
    previousStage: {
      commandFn: actions.deltaStage,
      storeContexts: [],
      options: { direction: -1 },
    },
    setViewportGridLayout: {
      commandFn: actions.setViewportGridLayout,
      storeContexts: [],
      options: {},
    },
    toggleOneUp: {
      commandFn: actions.toggleOneUp,
      storeContexts: [],
      options: {},
    },
    openDICOMTagViewer: {
      commandFn: actions.openDICOMTagViewer,
    },
    updateViewportDisplaySet: {
      commandFn: actions.updateViewportDisplaySet,
      storeContexts: [],
      options: {},
    },
  };

  return {
    actions,
    definitions,
    defaultContext: 'DEFAULT',
  };
};

export default commandsModule;<|MERGE_RESOLUTION|>--- conflicted
+++ resolved
@@ -10,15 +10,9 @@
   findOrCreateViewport as layoutFindOrCreate,
 } from './findViewportsByPosition';
 
-<<<<<<< HEAD
-import { ContextMenuProps } from './CustomizeableContextMenu/types';
-import { NavigateHistory } from './types/commandModuleTypes';
-import { history } from '@ohif/viewer';
-=======
 import { ContextMenuProps } from './CustomizableContextMenu/types';
 import { NavigateHistory } from './types/commandModuleTypes';
 import { history } from '@ohif/app';
->>>>>>> 652e61a4
 
 const { subscribeToNextViewportGridChange } = utils;
 
