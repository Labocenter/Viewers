--- conflicted
+++ resolved
@@ -11,18 +11,12 @@
  * @param {Object} dicomWebClient The DICOMWebClient instance to be used for series load
  * @param {string} StudyInstanceUID The UID of the Study to be retrieved
  * @param {boolean} enableStudyLazyLoad Whether the study metadata should be loaded asynchronously.
-<<<<<<< HEAD
- * @param {function} storeInstancesCallback A callback used to store the retrieved instance metadata.
- * @param {Object} [filters] - Object containing filters to be applied on retrieve metadata process
- * @param {string} [filter.seriesInstanceUID] - series instance uid to filter results against
-=======
  * @param {Object} [filters] Object containing filters to be applied on retrieve metadata process
  * @param {string} [filters.seriesInstanceUID] Series instance uid to filter results against
  * @param {array} [filters.SeriesInstanceUIDs] Series instance uids to filter results against
  * @param {function} [sortCriteria] Sort criteria function
  * @param {function} [sortFunction] Sort function
  *
->>>>>>> 7867b297
  * @returns {Promise} that will be resolved with the metadata or rejected with the error
  */
 export function retrieveStudyMetadata(
