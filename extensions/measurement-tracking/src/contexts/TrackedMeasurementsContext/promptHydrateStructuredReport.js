--- conflicted
+++ resolved
@@ -25,7 +25,7 @@
     displaySetInstanceUID
   );
 
-  return new Promise(async function (resolve, reject) {
+  return new Promise(async function(resolve, reject) {
     const promptResult = await _askTrackMeasurements(
       uiViewportDialogService,
       viewportId
@@ -56,13 +56,8 @@
   });
 }
 
-<<<<<<< HEAD
 function _askTrackMeasurements(uiViewportDialogService, viewportId) {
   return new Promise(function(resolve, reject) {
-=======
-function _askTrackMeasurements(uiViewportDialogService, viewportIndex) {
-  return new Promise(function (resolve, reject) {
->>>>>>> fe0ee050
     const message =
       'Do you want to continue tracking measurements for this study?';
     const actions = [
