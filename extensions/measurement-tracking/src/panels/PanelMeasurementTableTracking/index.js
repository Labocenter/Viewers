import React, { useEffect, useState } from 'react';
import PropTypes from 'prop-types';
import { StudySummary, MeasurementTable } from '@ohif/ui';
import { DicomMetadataStore, DICOMSR } from '@ohif/core';
import { useDebounce } from '@hooks';
import ActionButtons from './ActionButtons';
import { useTrackedMeasurements } from '../../getContextModule';
import cornerstoneTools from 'cornerstone-tools';
import cornerstone from 'cornerstone-core';
import dcmjs from 'dcmjs';

const DISPLAY_STUDY_SUMMARY_INITIAL_VALUE = {
  key: undefined, //
  date: undefined, // '07-Sep-2010',
  modality: undefined, // 'CT',
  description: undefined, // 'CHEST/ABD/PELVIS W CONTRAST',
};

function PanelMeasurementTableTracking({ servicesManager, extensionManager }) {
  const [measurementChangeTimestamp, setMeasurementsUpdated] = useState(
    Date.now().toString()
  );
  const debouncedMeasurementChangeTimestamp = useDebounce(
    measurementChangeTimestamp,
    200
  );
<<<<<<< HEAD
  const { MeasurementService, UINotificationService, UIDialogService } = servicesManager.services;
=======
  const { MeasurementService, DisplaySetService } = servicesManager.services;
>>>>>>> 2c11609c
  const [
    trackedMeasurements,
    sendTrackedMeasurementsEvent,
  ] = useTrackedMeasurements();
  const { trackedStudy, trackedSeries } = trackedMeasurements.context;
  const [displayStudySummary, setDisplayStudySummary] = useState(
    DISPLAY_STUDY_SUMMARY_INITIAL_VALUE
  );
  const [displayMeasurements, setDisplayMeasurements] = useState([]);
  // TODO: measurements subscribtion

  // Initial?
  useEffect(() => {
    const measurements = MeasurementService.getMeasurements();
    const filteredMeasurements = measurements.filter(
      m =>
        trackedStudy === m.referenceStudyUID &&
        trackedSeries.includes(m.referenceSeriesUID)
    );
    const mappedMeasurements = filteredMeasurements.map((m, index) =>
      _mapMeasurementToDisplay(m, index, MeasurementService.VALUE_TYPES)
    );
    setDisplayMeasurements(mappedMeasurements);
    // eslint-ignore-next-line
  }, [
    MeasurementService,
    trackedStudy,
    trackedSeries,
    debouncedMeasurementChangeTimestamp,
  ]);

  // ~~ DisplayStudySummary
  useEffect(() => {
    if (trackedMeasurements.matches('tracking')) {
      const StudyInstanceUID = trackedStudy;
      const studyMeta = DicomMetadataStore.getStudy(StudyInstanceUID);
      const instanceMeta = studyMeta.series[0].instances[0];
      const { Modality, StudyDate, StudyDescription } = instanceMeta;

      if (displayStudySummary.key !== StudyInstanceUID) {
        setDisplayStudySummary({
          key: StudyInstanceUID,
          date: StudyDate, // TODO: Format: '07-Sep-2010'
          modality: Modality,
          description: StudyDescription,
        });
      }
    } else if (trackedStudy === '' || trackedStudy === undefined) {
      setDisplayStudySummary(DISPLAY_STUDY_SUMMARY_INITIAL_VALUE);
    }
  }, [displayStudySummary.key, trackedMeasurements, trackedStudy]);

  // TODO: Better way to consolidated, debounce, check on change?
  // Are we exposing the right API for measurementService?
  // This watches for ALL MeasurementService changes. It updates a timestamp,
  // which is debounced. After a brief period of inactivity, this triggers
  // a re-render where we grab up-to-date measurements.
  useEffect(() => {
    const added = MeasurementService.EVENTS.MEASUREMENT_ADDED;
    const updated = MeasurementService.EVENTS.MEASUREMENT_UPDATED;
    const removed = MeasurementService.EVENTS.MEASUREMENT_REMOVED;
    const subscriptions = [];

    [added, updated, removed].forEach(evt => {
      subscriptions.push(
        MeasurementService.subscribe(evt, () => {
          setMeasurementsUpdated(Date.now().toString());
        }).unsubscribe
      );
    });

    return () => {
      subscriptions.forEach(unsub => {
        unsub();
      });
    };
  }, [MeasurementService, sendTrackedMeasurementsEvent]);

  const activeMeasurementItem = 0;

  const exportReport = () => {
    const measurements = MeasurementService.getMeasurements();
    const trackedMeasurements = measurements.filter(
      m =>
        trackedStudy === m.referenceStudyUID &&
        trackedSeries.includes(m.referenceSeriesUID)
    );

    // TODO -> local download.
    DICOMSR.downloadReport(trackedMeasurements, dataSource);
  };

<<<<<<< HEAD
  const onCreateReportClick = async () => {
    // TODO: Create a loading service that uses the dialog service with these options?
    const loadingDialogId = UIDialogService.create({
      showOverlay: true,
      isDraggable: false,
      centralize: true,
      // TODO: Create a loading indicator component + zeplin design?
      content: () => <div className="text-primary-active">Loading...</div>
    });

    try {
      const measurements = MeasurementService.getMeasurements();
      const trackedMeasurements = measurements.filter(
        m =>
          trackedStudy === m.referenceStudyUID &&
          trackedSeries.includes(m.referenceSeriesUID)
      );

      const dataSources = extensionManager.getDataSources();
      // TODO -> Eventually deal with multiple dataSources.
      // Would need some way of saying which one is the "push" dataSource
      const dataSource = dataSources[0];

      const { message } = await DICOMSR.storeMeasurements(trackedMeasurements, dataSource);
      UINotificationService.show({ title: 'STOW SR', message, type: 'success' });
    } catch (error) {
      UINotificationService.show({
        title: 'STOW SR',
        message: error.message || 'Failed to store measurements',
        type: 'error',
      });
    } finally {
      UIDialogService.dismiss({ id: loadingDialogId });
    }
=======
  const createReport = async () => {
    const measurements = MeasurementService.getMeasurements();
    const trackedMeasurements = measurements.filter(
      m =>
        trackedStudy === m.referenceStudyUID &&
        trackedSeries.includes(m.referenceSeriesUID)
    );

    const dataSources = extensionManager.getDataSources();
    // TODO -> Eventually deal with multiple dataSources.
    // Would need some way of saying which one is the "push" dataSource
    const dataSource = dataSources[0];

    DICOMSR.storeMeasurements(
      trackedMeasurements,
      dataSource,
      naturalizedReport => {
        DisplaySetService.makeDisplaySets([naturalizedReport], {
          madeInClient: true,
        });
      }
    );
>>>>>>> 2c11609c
  };

  return (
    <>
      <div className="overflow-x-hidden overflow-y-auto invisible-scrollbar">
        {displayStudySummary.key && (
          <StudySummary
            date={displayStudySummary.date}
            modality={displayStudySummary.modality}
            description={displayStudySummary.description}
          />
        )}
        <MeasurementTable
          title="Measurements"
          amount={displayMeasurements.length}
          data={displayMeasurements}
          onClick={() => { }}
          onEdit={id => alert(`Edit: ${id}`)}
        />
      </div>
      <div className="flex justify-center p-4">
        <ActionButtons
          onExportClick={exportReport}
          onCreateReportClick={createReport}
        />
      </div>
    </>
  );
}

PanelMeasurementTableTracking.propTypes = {};

// TODO: This could be a MeasurementService mapper
function _mapMeasurementToDisplay(measurement, index, types) {
  const {
    id,
    label,
    description,
    // Reference IDs
    referenceStudyUID,
    referenceSeriesUID,
    SOPInstanceUID,
  } = measurement;
  const instance = DicomMetadataStore.getInstance(
    referenceStudyUID,
    referenceSeriesUID,
    SOPInstanceUID
  );
  const { PixelSpacing, SeriesNumber, InstanceNumber } = instance;

  console.log('mapping....', measurement);
  console.log(instance);

  return {
    id: index + 1,
    label: '(empty)', // 'Label short description',
    displayText:
      _getDisplayText(
        measurement,
        PixelSpacing,
        SeriesNumber,
        InstanceNumber,
        types
      ) || [],
    // TODO: handle one layer down
    isActive: false, // activeMeasurementItem === i + 1,
  };
}

/**
 *
 * @param {*} points
 * @param {*} pixelSpacing
 */
function _getDisplayText(
  measurement,
  pixelSpacing,
  seriesNumber,
  instanceNumber,
  types
) {
  // TODO: determination of shape influences text
  // Length:  'xx.x unit (S:x, I:x)'
  // Rectangle: 'xx.x x xx.x unit (S:x, I:x)',
  // Ellipse?
  // Bidirectional?
  // Freehand?

  const { type, points } = measurement;

  const hasPixelSpacing =
    pixelSpacing !== undefined &&
    Array.isArray(pixelSpacing) &&
    pixelSpacing.length === 2;
  const [rowPixelSpacing, colPixelSpacing] = hasPixelSpacing
    ? pixelSpacing
    : [1, 1];
  const unit = hasPixelSpacing ? 'mm' : 'px';

  switch (type) {
    case types.POLYLINE:
      const { length } = measurement;

      const roundedLength = _round(length, 1);

      return [
        `${roundedLength} ${unit} (S:${seriesNumber}, I:${instanceNumber})`,
      ];

    case types.BIDIRECTIONAL:
      const { shortestDiameter, longestDiameter } = measurement;

      const roundedShortestDiameter = _round(shortestDiameter, 1);
      const roundedLongestDiameter = _round(longestDiameter, 1);

      return [
        `l: ${roundedLongestDiameter} ${unit} (S:${seriesNumber}, I:${instanceNumber})`,
        `s: ${roundedShortestDiameter} ${unit}`,
      ];
    case types.ELLIPSE:
      const { area } = measurement;

      const roundedArea = _round(area, 1);
      return [
        `${roundedArea} ${unit}2 (S:${seriesNumber}, I:${instanceNumber})`,
      ];
    case types.POINT:
      const { text } = measurement;
      return [`${text} (S:${seriesNumber}, I:${instanceNumber})`];
  }
}

function _round(value, decimals) {
  return Number(Math.round(value + 'e' + decimals) + 'e-' + decimals);
}

export default PanelMeasurementTableTracking;<|MERGE_RESOLUTION|>--- conflicted
+++ resolved
@@ -5,9 +5,6 @@
 import { useDebounce } from '@hooks';
 import ActionButtons from './ActionButtons';
 import { useTrackedMeasurements } from '../../getContextModule';
-import cornerstoneTools from 'cornerstone-tools';
-import cornerstone from 'cornerstone-core';
-import dcmjs from 'dcmjs';
 
 const DISPLAY_STUDY_SUMMARY_INITIAL_VALUE = {
   key: undefined, //
@@ -24,11 +21,7 @@
     measurementChangeTimestamp,
     200
   );
-<<<<<<< HEAD
-  const { MeasurementService, UINotificationService, UIDialogService } = servicesManager.services;
-=======
-  const { MeasurementService, DisplaySetService } = servicesManager.services;
->>>>>>> 2c11609c
+  const { MeasurementService, UINotificationService, UIDialogService, DisplaySetService } = servicesManager.services;
   const [
     trackedMeasurements,
     sendTrackedMeasurementsEvent,
@@ -121,9 +114,7 @@
     DICOMSR.downloadReport(trackedMeasurements, dataSource);
   };
 
-<<<<<<< HEAD
-  const onCreateReportClick = async () => {
-    // TODO: Create a loading service that uses the dialog service with these options?
+  const createReport = async () => {
     const loadingDialogId = UIDialogService.create({
       showOverlay: true,
       isDraggable: false,
@@ -145,7 +136,16 @@
       // Would need some way of saying which one is the "push" dataSource
       const dataSource = dataSources[0];
 
-      const { message } = await DICOMSR.storeMeasurements(trackedMeasurements, dataSource);
+      const { message } = await DICOMSR.storeMeasurements(
+        trackedMeasurements,
+        dataSource,
+        naturalizedReport => {
+          DisplaySetService.makeDisplaySets([naturalizedReport], {
+            madeInClient: true,
+          });
+        }
+      );
+
       UINotificationService.show({ title: 'STOW SR', message, type: 'success' });
     } catch (error) {
       UINotificationService.show({
@@ -156,30 +156,6 @@
     } finally {
       UIDialogService.dismiss({ id: loadingDialogId });
     }
-=======
-  const createReport = async () => {
-    const measurements = MeasurementService.getMeasurements();
-    const trackedMeasurements = measurements.filter(
-      m =>
-        trackedStudy === m.referenceStudyUID &&
-        trackedSeries.includes(m.referenceSeriesUID)
-    );
-
-    const dataSources = extensionManager.getDataSources();
-    // TODO -> Eventually deal with multiple dataSources.
-    // Would need some way of saying which one is the "push" dataSource
-    const dataSource = dataSources[0];
-
-    DICOMSR.storeMeasurements(
-      trackedMeasurements,
-      dataSource,
-      naturalizedReport => {
-        DisplaySetService.makeDisplaySets([naturalizedReport], {
-          madeInClient: true,
-        });
-      }
-    );
->>>>>>> 2c11609c
   };
 
   return (
