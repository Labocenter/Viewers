{
  "name": "@ohif/extension-measurement-tracking",
  "version": "3.0.0",
  "description": "Tracking features and functionality for basic image viewing",
  "author": "OHIF Core Team",
  "license": "MIT",
  "repository": "OHIF/Viewers",
  "main": "dist/index.umd.js",
  "module": "src/index.tsx",
  "publishConfig": {
    "access": "public"
  },
  "engines": {
    "node": ">=14",
    "npm": ">=6",
    "yarn": ">=1.18.0"
  },
  "files": [
    "dist",
    "README.md"
  ],
  "keywords": [
    "ohif-extension"
  ],
  "scripts": {
    "dev": "cross-env NODE_ENV=development webpack --config .webpack/webpack.dev.js --watch --debug --output-pathinfo",
    "dev:dicom-pdf": "yarn run dev",
    "build": "cross-env NODE_ENV=production webpack --config .webpack/webpack.prod.js",
    "build:package": "yarn run build",
    "start": "yarn run dev"
  },
  "peerDependencies": {
    "@ohif/core": "^3.0.0",
    "classnames": "^2.3.2",
<<<<<<< HEAD
    "@cornerstonejs/core": "^0.46.1",
    "@cornerstonejs/tools": "^0.67.1",
=======
    "@cornerstonejs/core": "^0.46.2",
    "@cornerstonejs/tools": "^0.67.2",
>>>>>>> 4172d042
    "@ohif/extension-cornerstone-dicom-sr": "^3.0.0",
    "dcmjs": "^0.29.5",
    "lodash.debounce": "^4.17.21",
    "prop-types": "^15.6.2",
    "react": "^17.0.2",
    "react-dom": "^17.0.2",
    "webpack": "^5.50.0",
    "webpack-merge": "^5.7.3",
    "@ohif/ui": "^2.0.0"
  },
  "dependencies": {
    "@babel/runtime": "^7.20.13",
    "@ohif/ui": "^2.0.0",
    "@xstate/react": "^0.8.1",
    "xstate": "^4.10.0"
  }
}<|MERGE_RESOLUTION|>--- conflicted
+++ resolved
@@ -32,13 +32,8 @@
   "peerDependencies": {
     "@ohif/core": "^3.0.0",
     "classnames": "^2.3.2",
-<<<<<<< HEAD
-    "@cornerstonejs/core": "^0.46.1",
-    "@cornerstonejs/tools": "^0.67.1",
-=======
     "@cornerstonejs/core": "^0.46.2",
     "@cornerstonejs/tools": "^0.67.2",
->>>>>>> 4172d042
     "@ohif/extension-cornerstone-dicom-sr": "^3.0.0",
     "dcmjs": "^0.29.5",
     "lodash.debounce": "^4.17.21",
