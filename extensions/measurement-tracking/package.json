{
  "name": "@ohif/extension-measurement-tracking",
  "version": "3.8.0-beta.9",
  "description": "Tracking features and functionality for basic image viewing",
  "author": "OHIF Core Team",
  "license": "MIT",
  "repository": "OHIF/Viewers",
  "main": "dist/ohif-extension-measurement-tracking.umd.js",
  "module": "src/index.tsx",
  "publishConfig": {
    "access": "public"
  },
  "engines": {
    "node": ">=14",
    "npm": ">=6",
    "yarn": ">=1.18.0"
  },
  "files": [
    "dist",
    "README.md"
  ],
  "keywords": [
    "ohif-extension"
  ],
  "scripts": {
    "dev": "cross-env NODE_ENV=development webpack --config .webpack/webpack.dev.js --watch --output-pathinfo",
    "dev:dicom-pdf": "yarn run dev",
    "build": "cross-env NODE_ENV=production webpack --config .webpack/webpack.prod.js",
    "build:package-1": "yarn run build",
    "start": "yarn run dev"
  },
  "peerDependencies": {
<<<<<<< HEAD
    "@cornerstonejs/core": "^1.27.3",
    "@cornerstonejs/tools": "^1.27.3",
    "@ohif/core": "3.8.0-beta.6",
    "@ohif/extension-cornerstone-dicom-sr": "3.8.0-beta.6",
    "@ohif/ui": "3.8.0-beta.6",
=======
    "@cornerstonejs/core": "^1.20.3",
    "@cornerstonejs/tools": "^1.20.3",
    "@ohif/core": "3.8.0-beta.9",
    "@ohif/extension-cornerstone-dicom-sr": "3.8.0-beta.9",
    "@ohif/ui": "3.8.0-beta.9",
>>>>>>> f9f16bc6
    "classnames": "^2.3.2",
    "dcmjs": "^0.29.12",
    "lodash.debounce": "^4.17.21",
    "prop-types": "^15.6.2",
    "react": "^17.0.2",
    "react-dom": "^17.0.2",
    "webpack": "^5.50.0",
    "webpack-merge": "^5.7.3"
  },
  "dependencies": {
    "@babel/runtime": "^7.20.13",
    "@ohif/ui": "3.8.0-beta.9",
    "@xstate/react": "^3.2.2",
    "xstate": "^4.10.0"
  }
}<|MERGE_RESOLUTION|>--- conflicted
+++ resolved
@@ -30,19 +30,11 @@
     "start": "yarn run dev"
   },
   "peerDependencies": {
-<<<<<<< HEAD
     "@cornerstonejs/core": "^1.27.3",
     "@cornerstonejs/tools": "^1.27.3",
-    "@ohif/core": "3.8.0-beta.6",
-    "@ohif/extension-cornerstone-dicom-sr": "3.8.0-beta.6",
-    "@ohif/ui": "3.8.0-beta.6",
-=======
-    "@cornerstonejs/core": "^1.20.3",
-    "@cornerstonejs/tools": "^1.20.3",
     "@ohif/core": "3.8.0-beta.9",
     "@ohif/extension-cornerstone-dicom-sr": "3.8.0-beta.9",
     "@ohif/ui": "3.8.0-beta.9",
->>>>>>> f9f16bc6
     "classnames": "^2.3.2",
     "dcmjs": "^0.29.12",
     "lodash.debounce": "^4.17.21",
