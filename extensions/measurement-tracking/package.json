--- conflicted
+++ resolved
@@ -30,19 +30,11 @@
     "start": "yarn run dev"
   },
   "peerDependencies": {
-<<<<<<< HEAD
     "@cornerstonejs/core": "^1.19.3",
     "@cornerstonejs/tools": "^1.19.3",
-    "@ohif/core": "3.7.0-beta.86",
-    "@ohif/extension-cornerstone-dicom-sr": "3.7.0-beta.86",
-    "@ohif/ui": "3.7.0-beta.86",
-=======
-    "@cornerstonejs/core": "^1.16.5",
-    "@cornerstonejs/tools": "^1.16.5",
     "@ohif/core": "3.7.0-beta.87",
     "@ohif/extension-cornerstone-dicom-sr": "3.7.0-beta.87",
     "@ohif/ui": "3.7.0-beta.87",
->>>>>>> c9c57b04
     "classnames": "^2.3.2",
     "dcmjs": "^0.29.5",
     "lodash.debounce": "^4.17.21",
